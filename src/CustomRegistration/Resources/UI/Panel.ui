<?xml version="1.0" encoding="UTF-8"?>
<ui version="4.0">
 <class>Panel</class>
 <widget class="qSlicerWidget" name="Panel">
<<<<<<< HEAD
=======
  <property name="windowModality">
   <enum>Qt::ApplicationModal</enum>
  </property>
>>>>>>> c508b18c
  <property name="geometry">
   <rect>
    <x>0</x>
    <y>0</y>
<<<<<<< HEAD
    <width>346</width>
    <height>927</height>
=======
    <width>401</width>
    <height>2094</height>
>>>>>>> c508b18c
   </rect>
  </property>
  <property name="windowTitle">
   <string>Custom Registration</string>
  </property>
  <layout class="QVBoxLayout" name="panelVerticalLayout">
   <property name="spacing">
    <number>12</number>
   </property>
   <property name="leftMargin">
    <number>12</number>
   </property>
   <property name="topMargin">
    <number>12</number>
   </property>
   <property name="rightMargin">
    <number>12</number>
   </property>
   <property name="bottomMargin">
    <number>12</number>
   </property>
   <item>
    <widget class="QLabel" name="Name">
     <property name="text">
      <string>&lt;h1 style=&quot;color:#b0b6d1; text-align: center;&quot;&gt;Custom Registration&lt;/h1&gt;</string>
     </property>
    </widget>
   </item>
   <item>
    <spacer name="TopSpacer">
     <property name="orientation">
      <enum>Qt::Vertical</enum>
     </property>
     <property name="sizeType">
      <enum>QSizePolicy::Fixed</enum>
     </property>
     <property name="sizeHint" stdset="0">
      <size>
       <width>20</width>
       <height>20</height>
      </size>
     </property>
    </spacer>
   </item>
   <item>
    <widget class="QCheckBox" name="PascalOnlyModeCheckBox">
     <property name="text">
      <string>Pascal Only Mode</string>
     </property>
    </widget>
   </item>
   <item>
    <spacer name="PascalOnlyModeSpacer">
     <property name="orientation">
      <enum>Qt::Vertical</enum>
     </property>
     <property name="sizeType">
      <enum>QSizePolicy::Fixed</enum>
     </property>
     <property name="sizeHint" stdset="0">
      <size>
       <width>20</width>
       <height>20</height>
      </size>
     </property>
    </spacer>
   </item>
   <item>
    <widget class="QGroupBox" name="InputVolumeGroupBox">
     <layout class="QVBoxLayout" name="InputVolumeLayout">
      <property name="spacing">
       <number>6</number>
      </property>
      <property name="leftMargin">
       <number>6</number>
      </property>
      <property name="topMargin">
       <number>6</number>
      </property>
      <property name="rightMargin">
       <number>6</number>
      </property>
      <property name="bottomMargin">
       <number>6</number>
      </property>
      <item>
       <widget class="QLabel" name="InputVolumeLabel">
        <property name="font">
         <font>
          <weight>75</weight>
          <bold>true</bold>
         </font>
        </property>
        <property name="text">
         <string>Input Volume</string>
        </property>
       </widget>
      </item>
      <item>
       <widget class="ctkComboBox" name="InputVolumeComboBox">
        <property name="defaultText">
         <string>Select a volume…</string>
        </property>
       </widget>
      </item>
      <item>
       <layout class="QHBoxLayout" name="InputVolumeDimensionsLayout">
        <item>
         <widget class="QLabel" name="InputVolumeDimensionsTextLabel">
          <property name="text">
           <string>Dimensions:</string>
          </property>
         </widget>
        </item>
        <item>
         <widget class="QLabel" name="InputVolumeDimensionsValueLabel">
          <property name="text">
           <string>…</string>
          </property>
         </widget>
        </item>
       </layout>
      </item>
      <item>
       <layout class="QHBoxLayout" name="InputVolumeSpacingLayout">
        <item>
         <widget class="QLabel" name="InputVolumeSpacingTextLabel">
          <property name="text">
           <string>Spacing:</string>
          </property>
         </widget>
        </item>
        <item>
         <widget class="QLabel" name="InputVolumeSpacingValueLabel">
          <property name="text">
           <string>...</string>
          </property>
         </widget>
        </item>
       </layout>
      </item>
     </layout>
    </widget>
   </item>
   <item>
    <widget class="QGroupBox" name="TargetVolumeGroupBox">
     <layout class="QVBoxLayout" name="TargetVolumeLayout">
      <property name="spacing">
       <number>6</number>
      </property>
      <property name="leftMargin">
       <number>6</number>
      </property>
      <property name="topMargin">
       <number>6</number>
      </property>
      <property name="rightMargin">
       <number>6</number>
      </property>
      <property name="bottomMargin">
       <number>6</number>
      </property>
      <item>
       <widget class="QLabel" name="TargetVolumeLabel">
        <property name="font">
         <font>
          <weight>75</weight>
          <bold>true</bold>
         </font>
        </property>
        <property name="text">
         <string>Target Volume</string>
        </property>
       </widget>
      </item>
      <item>
       <widget class="ctkComboBox" name="TargetVolumeComboBox">
        <property name="defaultText">
         <string>Select a volume…</string>
        </property>
       </widget>
      </item>
      <item>
       <layout class="QHBoxLayout" name="TargetVolumeDimensionsLayout">
        <item>
         <widget class="QLabel" name="TargetVolumeDimensionsTextLabel">
          <property name="text">
           <string>Dimensions:</string>
          </property>
         </widget>
        </item>
        <item>
         <widget class="QLabel" name="TargetVolumeDimensionsValueLabel">
          <property name="text">
           <string>…</string>
          </property>
         </widget>
        </item>
       </layout>
      </item>
      <item>
       <layout class="QHBoxLayout" name="TargetVolumeSpacingLayout">
        <item>
         <widget class="QLabel" name="TargetVolumeSpacingTextLabel">
          <property name="text">
           <string>Spacing:</string>
          </property>
         </widget>
        </item>
        <item>
         <widget class="QLabel" name="TargetVolumeSpacingValueLabel">
          <property name="text">
           <string>...</string>
          </property>
         </widget>
        </item>
       </layout>
      </item>
     </layout>
    </widget>
   </item>
   <item>
    <spacer name="TopSpacer2">
     <property name="orientation">
      <enum>Qt::Vertical</enum>
     </property>
     <property name="sizeType">
      <enum>QSizePolicy::Fixed</enum>
     </property>
     <property name="sizeHint" stdset="0">
      <size>
       <width>20</width>
       <height>20</height>
      </size>
     </property>
    </spacer>
   </item>
   <item>
    <widget class="ctkCollapsibleButton" name="PreprocessingCollapsibleWidget">
     <property name="text">
      <string>Preprocessing</string>
     </property>
     <property name="collapsed">
      <bool>false</bool>
     </property>
     <layout class="QVBoxLayout" name="PreprocessingVerticalLayout" stretch="0,0,0">
      <property name="spacing">
       <number>12</number>
      </property>
      <property name="leftMargin">
       <number>12</number>
      </property>
      <property name="topMargin">
       <number>12</number>
      </property>
      <property name="rightMargin">
       <number>0</number>
      </property>
      <property name="bottomMargin">
       <number>12</number>
      </property>
      <item>
       <widget class="ctkCollapsibleButton" name="ROISelectionCollapsibleWidget">
        <property name="text">
         <string>ROI Selection</string>
        </property>
        <property name="collapsed">
         <bool>false</bool>
        </property>
        <property name="flat">
         <bool>false</bool>
        </property>
        <layout class="QVBoxLayout" name="ROISelectionVerticalLayout">
         <property name="spacing">
          <number>12</number>
         </property>
         <property name="leftMargin">
          <number>12</number>
         </property>
         <property name="topMargin">
          <number>12</number>
         </property>
         <property name="rightMargin">
          <number>0</number>
         </property>
         <property name="bottomMargin">
          <number>12</number>
         </property>
         <item>
          <widget class="QLabel" name="ROISelectionDescription">
           <property name="text">
            <string>Select a ROI using a threshold value.</string>
           </property>
          </widget>
         </item>
         <item>
          <layout class="QHBoxLayout" name="InputROISelectionThresholdLayout">
           <item>
            <widget class="QLabel" name="InputROISelectionThresholdLabel">
             <property name="text">
              <string>Input:</string>
             </property>
            </widget>
           </item>
           <item>
            <widget class="QSlider" name="InputROISelectionThresholdSlider">
             <property name="maximum">
              <number>255</number>
             </property>
             <property name="tracking">
              <bool>true</bool>
             </property>
             <property name="orientation">
              <enum>Qt::Horizontal</enum>
             </property>
             <property name="invertedAppearance">
              <bool>false</bool>
             </property>
             <property name="invertedControls">
              <bool>false</bool>
             </property>
             <property name="tickPosition">
              <enum>QSlider::NoTicks</enum>
             </property>
             <property name="tickInterval">
              <number>10</number>
             </property>
            </widget>
           </item>
           <item>
            <widget class="QLabel" name="InputROISelectionThresholdValueLabel">
             <property name="text">
              <string>0</string>
             </property>
            </widget>
           </item>
          </layout>
         </item>
         <item>
          <layout class="QHBoxLayout" name="TargetROISelectionThresholdLayout">
           <item>
            <widget class="QLabel" name="TargetROISelectionThresholdLabel">
             <property name="text">
              <string>Target:</string>
             </property>
            </widget>
           </item>
           <item>
            <widget class="QSlider" name="TargetROISelectionThresholdSlider">
             <property name="maximum">
              <number>255</number>
             </property>
             <property name="tracking">
              <bool>true</bool>
             </property>
             <property name="orientation">
              <enum>Qt::Horizontal</enum>
             </property>
             <property name="invertedAppearance">
              <bool>false</bool>
             </property>
             <property name="invertedControls">
              <bool>false</bool>
             </property>
             <property name="tickPosition">
              <enum>QSlider::NoTicks</enum>
             </property>
             <property name="tickInterval">
              <number>10</number>
             </property>
            </widget>
           </item>
           <item>
            <widget class="QLabel" name="TargetROISelectionThresholdValueLabel">
             <property name="text">
              <string>0</string>
             </property>
            </widget>
           </item>
          </layout>
         </item>
         <item>
          <widget class="QPushButton" name="ROISelectionButton">
           <property name="text">
            <string>Select ROI</string>
           </property>
          </widget>
         </item>
        </layout>
       </widget>
      </item>
      <item>
       <widget class="ctkCollapsibleButton" name="CroppingCollapsibleWidget">
        <property name="enabled">
         <bool>true</bool>
        </property>
        <property name="text">
         <string>Cropping</string>
        </property>
        <property name="collapsed">
         <bool>false</bool>
        </property>
        <layout class="QVBoxLayout" name="verticalLayout">
         <property name="spacing">
          <number>12</number>
         </property>
         <property name="leftMargin">
          <number>12</number>
         </property>
         <property name="topMargin">
          <number>12</number>
         </property>
         <property name="rightMargin">
          <number>0</number>
         </property>
         <property name="bottomMargin">
          <number>12</number>
         </property>
         <item>
          <widget class="QLabel" name="label_8">
           <property name="text">
            <string>Crop a volume according to a start point and an end point.</string>
           </property>
          </widget>
         </item>
         <item>
          <layout class="QGridLayout" name="crop_interface">
           <item row="3" column="2">
            <widget class="QSpinBox" name="ez"/>
           </item>
           <item row="1" column="2">
            <widget class="QSpinBox" name="ex"/>
           </item>
           <item row="3" column="0">
            <widget class="QLabel" name="z">
             <property name="text">
              <string>Z</string>
             </property>
            </widget>
           </item>
           <item row="3" column="1">
            <widget class="QSpinBox" name="sz"/>
           </item>
           <item row="2" column="2">
            <widget class="QSpinBox" name="ey"/>
           </item>
           <item row="2" column="1">
            <widget class="QSpinBox" name="sy"/>
           </item>
           <item row="1" column="0">
            <widget class="QLabel" name="x">
             <property name="text">
              <string>X</string>
             </property>
            </widget>
           </item>
           <item row="2" column="0">
            <widget class="QLabel" name="y">
             <property name="text">
              <string>Y</string>
             </property>
            </widget>
           </item>
           <item row="1" column="1">
            <widget class="QSpinBox" name="sx"/>
           </item>
           <item row="0" column="1">
            <widget class="QLabel" name="label_15">
             <property name="text">
              <string>Start</string>
             </property>
             <property name="alignment">
              <set>Qt::AlignCenter</set>
             </property>
            </widget>
           </item>
           <item row="0" column="2">
            <widget class="QLabel" name="label_16">
             <property name="text">
              <string>End</string>
             </property>
             <property name="alignment">
              <set>Qt::AlignCenter</set>
             </property>
            </widget>
           </item>
          </layout>
         </item>
         <item>
          <widget class="QPushButton" name="crop_button">
           <property name="text">
            <string>Crop</string>
           </property>
          </widget>
         </item>
        </layout>
       </widget>
      </item>
      <item>
       <widget class="ctkCollapsibleButton" name="ResamplingCollapsibleWidget">
        <property name="text">
         <string>Resampling</string>
        </property>
        <property name="collapsed">
         <bool>false</bool>
        </property>
        <layout class="QVBoxLayout" name="ResamplingVerticalLayout" stretch="0,0">
         <property name="spacing">
          <number>12</number>
         </property>
         <property name="leftMargin">
          <number>12</number>
         </property>
         <property name="topMargin">
          <number>12</number>
         </property>
         <property name="rightMargin">
          <number>0</number>
         </property>
         <property name="bottomMargin">
          <number>12</number>
         </property>
         <item>
          <widget class="QLabel" name="ResamplingDescription">
           <property name="text">
            <string>Resample the input volume to match the target volume.</string>
           </property>
          </widget>
         </item>
         <item>
          <widget class="QPushButton" name="ResamplingButton">
           <property name="text">
            <string>Resample</string>
           </property>
          </widget>
         </item>
        </layout>
       </widget>
      </item>
     </layout>
    </widget>
   </item>
   <item>
    <spacer name="InBetweenSpacer">
     <property name="orientation">
      <enum>Qt::Vertical</enum>
     </property>
     <property name="sizeType">
      <enum>QSizePolicy::Fixed</enum>
     </property>
     <property name="sizeHint" stdset="0">
      <size>
       <width>20</width>
       <height>20</height>
      </size>
     </property>
    </spacer>
   </item>
   <item>
    <widget class="ctkCollapsibleButton" name="RegistrationCollapsibleWidget">
     <property name="text">
      <string>Registration</string>
     </property>
     <property name="collapsed">
      <bool>false</bool>
     </property>
     <property name="flat">
      <bool>false</bool>
     </property>
     <property name="title" stdset="0">
      <string>Registration</string>
     </property>
     <layout class="QVBoxLayout" name="RegistrationVerticalLayout">
      <property name="spacing">
       <number>12</number>
      </property>
      <property name="leftMargin">
       <number>12</number>
      </property>
      <property name="topMargin">
       <number>12</number>
      </property>
      <property name="rightMargin">
       <number>0</number>
      </property>
      <property name="bottomMargin">
       <number>12</number>
      </property>
      <item>
<<<<<<< HEAD
       <widget class="ctkComboBox" name="mapFunction">
        <property name="defaultText">
         <string>Algorithms</string>
        </property>
       </widget>
      </item>
      <item>
       <widget class="QLabel" name="label">
        <property name="text">
         <string>Patch size:</string>
        </property>
       </widget>
      </item>
      <item>
       <widget class="QSpinBox" name="patchSizeSpinBox"/>
      </item>
      <item>
       <widget class="QPushButton" name="processMapFunction">
        <property name="text">
         <string>Apply</string>
=======
       <widget class="QGroupBox" name="groupBoxRegistrationType">
        <property name="title">
         <string/>
        </property>
        <layout class="QVBoxLayout" name="verticalLayout_2">
         <item>
          <widget class="QLabel" name="label_3">
           <property name="font">
            <font>
             <weight>75</weight>
             <bold>true</bold>
            </font>
           </property>
           <property name="text">
            <string>Registration Type</string>
           </property>
          </widget>
         </item>
         <item>
          <layout class="QGridLayout" name="gridLayout_2">
           <item row="1" column="0">
            <widget class="ctkComboBox" name="ComboBoxSitk"/>
           </item>
           <item row="0" column="0">
            <widget class="QLabel" name="label">
             <property name="toolTip">
              <string>sitk registration algorithms </string>
             </property>
             <property name="text">
              <string>sitk</string>
             </property>
            </widget>
           </item>
           <item row="2" column="0">
            <widget class="QLabel" name="label_2">
             <property name="toolTip">
              <string>SlicerElastix registration algorithms</string>
             </property>
             <property name="text">
              <string>elastix presets</string>
             </property>
            </widget>
           </item>
           <item row="3" column="0">
            <widget class="ctkComboBox" name="ComboBoxElastix"/>
           </item>
          </layout>
         </item>
        </layout>
       </widget>
      </item>
      <item>
       <layout class="QGridLayout" name="RegistrationParametersLayout">
        <item row="1" column="0">
         <widget class="QLabel" name="RegistrationInterpolatorLabel">
          <property name="toolTip">
           <string>Available interpolators are : Linear, Nearest Neighbors, Bspline(1, 2, 3) and Gaussian</string>
          </property>
          <property name="text">
           <string>Interpolator</string>
          </property>
         </widget>
        </item>
        <item row="1" column="1">
         <widget class="ctkComboBox" name="comboBoxInterpolator">
          <property name="defaultText">
           <string>Interpolator…</string>
          </property>
         </widget>
        </item>
        <item row="2" column="0">
         <widget class="QLabel" name="RegistrationOptimizerLabel">
          <property name="toolTip">
           <string>Available optimizers are : Gradient Descent, Exhaustive and LBFGS2</string>
          </property>
          <property name="text">
           <string>Optimizer</string>
          </property>
         </widget>
        </item>
        <item row="2" column="1">
         <widget class="ctkComboBox" name="ComboOptimizers">
          <property name="defaultText">
           <string>Optimizer…</string>
          </property>
         </widget>
        </item>
        <item row="0" column="1">
         <widget class="ctkComboBox" name="ComboMetrics">
          <property name="minimumSize">
           <size>
            <width>0</width>
            <height>0</height>
           </size>
          </property>
          <property name="maximumSize">
           <size>
            <width>16777215</width>
            <height>16777215</height>
           </size>
          </property>
          <property name="defaultText">
           <string>Metrics…</string>
          </property>
         </widget>
        </item>
        <item row="0" column="0">
         <widget class="QLabel" name="RegistrationMetricsLabel">
          <property name="toolTip">
           <string>Available metrics are : Mean Squares, Mattes Mutual Information</string>
          </property>
          <property name="text">
           <string>Metrics</string>
          </property>
         </widget>
        </item>
       </layout>
      </item>
      <item>
       <widget class="ctkCollapsibleButton" name="RegistrationSettingsCollapsibleButton">
        <property name="text">
         <string>Settings</string>
        </property>
        <property name="collapsed">
         <bool>false</bool>
        </property>
        <layout class="QVBoxLayout" name="RegistrationSettingsLayout">
         <property name="spacing">
          <number>12</number>
         </property>
         <property name="leftMargin">
          <number>12</number>
         </property>
         <property name="topMargin">
          <number>12</number>
         </property>
         <property name="rightMargin">
          <number>0</number>
         </property>
         <property name="bottomMargin">
          <number>12</number>
         </property>
         <item>
          <layout class="QGridLayout" name="RegistrationBaseSettingsLayout">
           <item row="0" column="0">
            <widget class="QLabel" name="RegistrationMetricLabel">
             <property name="toolTip">
              <string>number of bins used to discretize the joint intensity distribution of the fixed and moving images in MattesMutualInformation.
The higher the bin count, the more accurate the estimation of mutual information, but also the more samples needed to avoid noise.</string>
             </property>
             <property name="text">
              <string>Histogram Bin Count</string>
             </property>
            </widget>
           </item>
           <item row="2" column="0">
            <widget class="QLabel" name="RegistrationSamplingPercentageLabel">
             <property name="toolTip">
              <string>the fraction of pixels used for computing the similarity metric.
It ranges from 0 to 1. The higher the percentage, the more accurate the metric, but also the more computation time needed.</string>
             </property>
             <property name="text">
              <string>Sampling Percentage</string>
             </property>
            </widget>
           </item>
           <item row="1" column="0">
            <widget class="QLabel" name="RegistrationSamplingStrategyLabel">
             <property name="toolTip">
              <string>the method used to select a subset of pixels from the fixed image domain for computing the similarity metric.
The available strategies are regular (uniform grid), random (uniform distribution) and none (all pixels).
The sampling strategy affects the speed and robustness of registration.</string>
             </property>
             <property name="text">
              <string>Sampling Strategy</string>
             </property>
            </widget>
           </item>
           <item row="0" column="1">
            <widget class="QSpinBox" name="spinBoxBinCount">
             <property name="maximum">
              <number>255</number>
             </property>
             <property name="value">
              <number>50</number>
             </property>
            </widget>
           </item>
           <item row="1" column="1">
            <widget class="ctkComboBox" name="comboBoxSamplingStrat"/>
           </item>
           <item row="2" column="1">
            <widget class="QDoubleSpinBox" name="doubleSpinBoxSamplingPerc">
             <property name="decimals">
              <number>3</number>
             </property>
             <property name="maximum">
              <double>1.000000000000000</double>
             </property>
             <property name="value">
              <double>0.100000000000000</double>
             </property>
            </widget>
           </item>
          </layout>
         </item>
         <item>
          <widget class="QGroupBox" name="groupBoxNonRigidBspline">
           <property name="title">
            <string/>
           </property>
           <layout class="QVBoxLayout" name="verticalLayout_3">
            <item>
             <widget class="QLabel" name="label_7">
              <property name="font">
               <font>
                <weight>75</weight>
                <bold>true</bold>
               </font>
              </property>
              <property name="text">
               <string>Bspline only</string>
              </property>
             </widget>
            </item>
            <item>
             <layout class="QGridLayout" name="gridLayout_3">
              <item row="0" column="1">
               <widget class="QLineEdit" name="lineEditTransformDomainMeshSize">
                <property name="text">
                 <string>2</string>
                </property>
               </widget>
              </item>
              <item row="2" column="0">
               <widget class="QLabel" name="label_9">
                <property name="toolTip">
                 <string>The shrink factor per level is the ratio between the size of the images used at each level of the multi-resolution approach.
It allows to reduce the computation time and noise of the images by sub-sampling them.
For example, a shrink factor of 2 means that the image will be reduced by half in each dimension.</string>
                </property>
                <property name="text">
                 <string>Shrink Factor per Lvl</string>
                </property>
               </widget>
              </item>
              <item row="2" column="1">
               <widget class="QLineEdit" name="lineEditShrinkFactor">
                <property name="text">
                 <string>4, 2, 1</string>
                </property>
               </widget>
              </item>
              <item row="1" column="1">
               <widget class="QLineEdit" name="lineEditScaleFactor">
                <property name="text">
                 <string>1, 2, 4</string>
                </property>
               </widget>
              </item>
              <item row="1" column="0">
               <widget class="QLabel" name="label_6">
                <property name="toolTip">
                 <string>The scale factor is the ratio between the resolution of the BSpline used at each level of the multi-resolution approach.
The first scale factor is usually 1 and it is reasonable to double the resolution at each registration level.
The scale factor allows to adapt or resample the BSpline control points to a higher resolution at subsequent levels.
</string>
                </property>
                <property name="text">
                 <string>Scale Factor</string>
                </property>
               </widget>
              </item>
              <item row="0" column="0">
               <widget class="QLabel" name="label_4">
                <property name="toolTip">
                 <string>The transform domain mesh size is the number of BSpline control points in each dimension.
The larger the mesh size, the more parameters the BSpline has and the more complex the deformation can be.
</string>
                </property>
                <property name="text">
                 <string>Transform Domain Mesh Size</string>
                </property>
               </widget>
              </item>
              <item row="3" column="1">
               <widget class="QLineEdit" name="lineEditSmoothingFactor">
                <property name="text">
                 <string>2, 1, 0</string>
                </property>
               </widget>
              </item>
              <item row="3" column="0">
               <widget class="QLabel" name="label_5">
                <property name="toolTip">
                 <string>The smoothing factor per level is the sigma of the Gaussian filter applied to the images at each level of the multi-resolution approach.
It allows to smooth the images and remove fine details that can disturb registration.
For example, a smoothing factor of 2 means that Gaussian filter will have a standard deviation of 2 pixels.</string>
                </property>
                <property name="text">
                 <string>Smoothing Sigmas per lvl</string>
                </property>
               </widget>
              </item>
             </layout>
            </item>
           </layout>
          </widget>
         </item>
         <item>
          <widget class="QGroupBox" name="groupBoxDemons">
           <property name="title">
            <string/>
           </property>
           <layout class="QVBoxLayout" name="verticalLayout_4">
            <item>
             <widget class="QLabel" name="label_12">
              <property name="font">
               <font>
                <weight>75</weight>
                <bold>true</bold>
               </font>
              </property>
              <property name="text">
               <string>Demons only</string>
              </property>
             </widget>
            </item>
            <item>
             <layout class="QGridLayout" name="gridLayout">
              <item row="0" column="0">
               <widget class="QLabel" name="label_10">
                <property name="text">
                 <string>Number of Iterations</string>
                </property>
               </widget>
              </item>
              <item row="1" column="0">
               <widget class="QLabel" name="label_11">
                <property name="toolTip">
                 <string>controls the Gaussian smoothing of the displacement field.
It is a positive scalar value that specify the standard deviation for each dimension.</string>
                </property>
                <property name="text">
                 <string>Standard Deviation</string>
                </property>
               </widget>
              </item>
              <item row="0" column="1">
               <widget class="QLineEdit" name="lineEditDemonsNbIter">
                <property name="text">
                 <string>50</string>
                </property>
               </widget>
              </item>
              <item row="1" column="1">
               <widget class="QLineEdit" name="lineEditDemonsStdDeviation">
                <property name="text">
                 <string>1.0</string>
                </property>
               </widget>
              </item>
             </layout>
            </item>
           </layout>
          </widget>
         </item>
         <item>
          <widget class="ctkCollapsibleGroupBox" name="CollapsibleGroupBoxGradient">
           <property name="enabled">
            <bool>true</bool>
           </property>
           <property name="title">
            <string>Gradient Descent</string>
           </property>
           <property name="collapsed">
            <bool>false</bool>
           </property>
           <layout class="QVBoxLayout" name="RegistrationGradientDescentLayout">
            <item>
             <layout class="QGridLayout" name="RegistrationGradientDescentLayout_2">
              <item row="0" column="0">
               <widget class="QLabel" name="RegistrationLearningRateLabel">
                <property name="text">
                 <string>Learning Rate</string>
                </property>
               </widget>
              </item>
              <item row="2" column="0">
               <widget class="QLabel" name="RegistrationConvergenceMinValueLabel">
                <property name="toolTip">
                 <string>This is the minimum value of the change in metric value between iterations that indicates convergence.</string>
                </property>
                <property name="text">
                 <string>Convergence Minimum Value</string>
                </property>
               </widget>
              </item>
              <item row="1" column="0">
               <widget class="QLabel" name="RegistrationNumberIterationsLabel">
                <property name="text">
                 <string>Number of Iterations</string>
                </property>
               </widget>
              </item>
              <item row="3" column="0">
               <widget class="QLabel" name="RegistrationConvergenceWindowSizeLabel">
                <property name="toolTip">
                 <string>This is the number of iterations over which the change in metric value is tested for convergence.</string>
                </property>
                <property name="text">
                 <string>Convergence Window Size</string>
                </property>
               </widget>
              </item>
              <item row="1" column="1">
               <widget class="QSpinBox" name="spinBoxNbIter">
                <property name="minimum">
                 <number>1</number>
                </property>
                <property name="maximum">
                 <number>100000</number>
                </property>
                <property name="value">
                 <number>100</number>
                </property>
               </widget>
              </item>
              <item row="2" column="1">
               <widget class="QLineEdit" name="lineEditConvMinVal">
                <property name="text">
                 <string>1e-6</string>
                </property>
               </widget>
              </item>
              <item row="0" column="1">
               <widget class="QDoubleSpinBox" name="doubleSpinBoxLearningR">
                <property name="decimals">
                 <number>6</number>
                </property>
                <property name="maximum">
                 <double>100.000000000000000</double>
                </property>
                <property name="value">
                 <double>0.100000000000000</double>
                </property>
               </widget>
              </item>
              <item row="3" column="1">
               <widget class="QSpinBox" name="spinBoxConvWinSize">
                <property name="minimum">
                 <number>0</number>
                </property>
                <property name="maximum">
                 <number>100000</number>
                </property>
                <property name="value">
                 <number>10</number>
                </property>
               </widget>
              </item>
             </layout>
            </item>
           </layout>
          </widget>
         </item>
         <item>
          <widget class="ctkCollapsibleGroupBox" name="CollapsibleGroupBoxExhaustive">
           <property name="enabled">
            <bool>true</bool>
           </property>
           <property name="title">
            <string>Exhaustive</string>
           </property>
           <property name="collapsed">
            <bool>false</bool>
           </property>
           <layout class="QVBoxLayout" name="RegistrationExhaustiveLayout">
            <item>
             <layout class="QGridLayout" name="RegistrationExhaustiveLayout_2">
              <item row="1" column="0">
               <widget class="QLabel" name="RegistrationStepLengthLabel">
                <property name="toolTip">
                 <string> The stepLength is used to scale the gradient of the metric with respect to each parameter of the transform</string>
                </property>
                <property name="text">
                 <string>Step Length</string>
                </property>
               </widget>
              </item>
              <item row="2" column="0">
               <widget class="QLabel" name="RegistrationOptimizerScalesLabel">
                <property name="toolTip">
                 <string>&lt;html&gt;&lt;head/&gt;&lt;body&gt;&lt;p&gt;Manually set per parameter weighting for the transform parameters.&lt;/p&gt;&lt;/body&gt;&lt;/html&gt;</string>
                </property>
                <property name="whatsThis">
                 <string/>
                </property>
                <property name="text">
                 <string>Optimizer Scales</string>
                </property>
               </widget>
              </item>
              <item row="0" column="0">
               <widget class="QLabel" name="RegistrationNumberStepsLabel">
                <property name="toolTip">
                 <string>Three angles and three translations :  a vector of values that specifies how many steps to sample along each parameter of the transform</string>
                </property>
                <property name="text">
                 <string>Number of Steps</string>
                </property>
               </widget>
              </item>
              <item row="0" column="1">
               <widget class="QLineEdit" name="lineEditSteps">
                <property name="text">
                 <string>1, 1, 1, 0, 0, 0</string>
                </property>
               </widget>
              </item>
              <item row="1" column="1">
               <widget class="QLineEdit" name="lineEditLength">
                <property name="text">
                 <string>pi</string>
                </property>
               </widget>
              </item>
              <item row="2" column="1">
               <widget class="QLineEdit" name="lineEditScale">
                <property name="text">
                 <string>1, 1, 1, 1, 1, 1</string>
                </property>
               </widget>
              </item>
             </layout>
            </item>
           </layout>
          </widget>
         </item>
         <item>
          <widget class="ctkCollapsibleGroupBox" name="CollapsibleGroupBoxLBFGS2">
           <property name="toolTip">
            <string>Limited memory Broyden Fletcher Goldfarb Shannon minimization without bounds.</string>
           </property>
           <property name="title">
            <string>LBFGSB</string>
           </property>
           <layout class="QVBoxLayout" name="RegistrationLBFGS2Layout">
            <item>
             <layout class="QGridLayout" name="RegistrationLBFGS2Layout_2">
              <item row="2" column="0">
               <widget class="QLabel" name="RegistrationDeltaConvergenceTolerance">
                <property name="toolTip">
                 <string>ensures the decrease of the metric.  The optimizer will stop if the change in metric value is less than this value for a specified number of iterations.</string>
                </property>
                <property name="text">
                 <string>Max Nb of Correction</string>
                </property>
               </widget>
              </item>
              <item row="1" column="0">
               <widget class="QLabel" name="RegistrationNumberIterationsLabel_2">
                <property name="text">
                 <string>Number of Iterations</string>
                </property>
               </widget>
              </item>
              <item row="1" column="1">
               <widget class="QSpinBox" name="spinBoxNbIterLBFGS2">
                <property name="minimum">
                 <number>1</number>
                </property>
                <property name="maximum">
                 <number>1000</number>
                </property>
                <property name="value">
                 <number>100</number>
                </property>
               </widget>
              </item>
              <item row="0" column="1">
               <widget class="QLineEdit" name="lineEditGradientConvTol">
                <property name="text">
                 <string>1e-5</string>
                </property>
               </widget>
              </item>
              <item row="0" column="0">
               <widget class="QLabel" name="RegistrationSolutionAcuracyLabel">
                <property name="toolTip">
                 <string>the magnitude of the gradient. The smaller the value, the more accurate the solution, but also more iterations and computation required.</string>
                </property>
                <property name="text">
                 <string>Gradient Convergence Tol.</string>
                </property>
               </widget>
              </item>
              <item row="3" column="0">
               <widget class="QLabel" name="label_13">
                <property name="text">
                 <string>Max Nb of Function Eval.</string>
                </property>
               </widget>
              </item>
              <item row="2" column="1">
               <widget class="QSpinBox" name="spinBoxMaxNbCorrection">
                <property name="maximum">
                 <number>10000</number>
                </property>
                <property name="value">
                 <number>5</number>
                </property>
               </widget>
              </item>
              <item row="3" column="1">
               <widget class="QSpinBox" name="spinBoxMaxNbFuncEval">
                <property name="maximum">
                 <number>10000</number>
                </property>
                <property name="value">
                 <number>1000</number>
                </property>
               </widget>
              </item>
             </layout>
            </item>
           </layout>
          </widget>
         </item>
        </layout>
       </widget>
      </item>
      <item>
       <widget class="QGroupBox" name="groupBox">
        <property name="title">
         <string/>
        </property>
        <layout class="QVBoxLayout" name="verticalLayout_5">
         <item>
          <layout class="QGridLayout" name="gridLayout_4">
           <item row="0" column="0">
            <widget class="QPushButton" name="pushButtonCancel">
             <property name="text">
              <string>Cancel</string>
             </property>
            </widget>
           </item>
           <item row="0" column="1">
            <widget class="ctkPushButton" name="PushButtonRegistration">
             <property name="maximumSize">
              <size>
               <width>16777215</width>
               <height>25</height>
              </size>
             </property>
             <property name="text">
              <string>Apply</string>
             </property>
            </widget>
           </item>
           <item row="1" column="1">
            <widget class="QLabel" name="label_status">
             <property name="text">
              <string>status:</string>
             </property>
             <property name="alignment">
              <set>Qt::AlignCenter</set>
             </property>
            </widget>
           </item>
           <item row="2" column="0" colspan="2">
            <widget class="QProgressBar" name="progressBar">
             <property name="enabled">
              <bool>true</bool>
             </property>
             <property name="value">
              <number>0</number>
             </property>
            </widget>
           </item>
          </layout>
         </item>
        </layout>
       </widget>
      </item>
     </layout>
    </widget>
   </item>
   <item>
    <spacer name="InBetweenSpacer2">
     <property name="orientation">
      <enum>Qt::Vertical</enum>
     </property>
     <property name="sizeType">
      <enum>QSizePolicy::Fixed</enum>
     </property>
     <property name="sizeHint" stdset="0">
      <size>
       <width>20</width>
       <height>20</height>
      </size>
     </property>
    </spacer>
   </item>
   <item>
    <widget class="ctkCollapsibleButton" name="PluginLoadingCollapsibleWidget">
     <property name="text">
      <string>Plugins</string>
     </property>
     <property name="collapsed">
      <bool>false</bool>
     </property>
     <layout class="QVBoxLayout" name="PluginsVerticalLayout" stretch="0,0">
      <property name="spacing">
       <number>12</number>
      </property>
      <property name="leftMargin">
       <number>12</number>
      </property>
      <property name="topMargin">
       <number>12</number>
      </property>
      <property name="rightMargin">
       <number>0</number>
      </property>
      <property name="bottomMargin">
       <number>12</number>
      </property>
      <item>
       <widget class="QLabel" name="PluginLoadingDescriptionLabel">
        <property name="text">
         <string>Load a custom algorithm and graphical interface.</string>
>>>>>>> c508b18c
        </property>
       </widget>
      </item>
      <item>
<<<<<<< HEAD
       <layout class="QHBoxLayout" name="horizontalLayout">
        <item>
         <widget class="QLabel" name="labelMSE">
          <property name="text">
           <string>Mean Square Error  : </string>
          </property>
         </widget>
        </item>
        <item>
         <widget class="QLabel" name="mean">
          <property name="text">
           <string>...</string>
          </property>
         </widget>
        </item>
       </layout>
      </item>
      <item>
       <widget class="ctkVTKScalarsToColorsView" name="ScalarsToColorsView"/>
=======
       <widget class="QPushButton" name="PluginLoadingPushButton">
        <property name="text">
         <string>Load Plugin</string>
        </property>
       </widget>
>>>>>>> c508b18c
      </item>
     </layout>
    </widget>
   </item>
   <item>
    <spacer name="BottomSpacer">
     <property name="orientation">
      <enum>Qt::Vertical</enum>
     </property>
     <property name="sizeType">
      <enum>QSizePolicy::MinimumExpanding</enum>
     </property>
     <property name="sizeHint" stdset="0">
      <size>
       <width>0</width>
       <height>0</height>
      </size>
     </property>
    </spacer>
   </item>
  </layout>
 </widget>
 <layoutdefault spacing="0" margin="0"/>
 <customwidgets>
  <customwidget>
   <class>ctkVTKChartView</class>
   <extends>QOpenGLWidget</extends>
   <header>ctkVTKChartView.h</header>
  </customwidget>
  <customwidget>
   <class>ctkVTKScalarsToColorsView</class>
   <extends>ctkVTKChartView</extends>
   <header>ctkVTKScalarsToColorsView.h</header>
  </customwidget>
  <customwidget>
   <class>ctkCollapsibleButton</class>
   <extends>QWidget</extends>
   <header>ctkCollapsibleButton.h</header>
   <container>1</container>
  </customwidget>
  <customwidget>
   <class>ctkCollapsibleGroupBox</class>
   <extends>QGroupBox</extends>
   <header>ctkCollapsibleGroupBox.h</header>
   <container>1</container>
  </customwidget>
  <customwidget>
   <class>ctkComboBox</class>
   <extends>QComboBox</extends>
   <header>ctkComboBox.h</header>
  </customwidget>
  <customwidget>
   <class>ctkPushButton</class>
   <extends>QPushButton</extends>
   <header>ctkPushButton.h</header>
  </customwidget>
  <customwidget>
   <class>qSlicerWidget</class>
   <extends>QWidget</extends>
   <header>qSlicerWidget.h</header>
   <container>1</container>
  </customwidget>
 </customwidgets>
 <resources/>
 <connections/>
</ui><|MERGE_RESOLUTION|>--- conflicted
+++ resolved
@@ -2,23 +2,12 @@
 <ui version="4.0">
  <class>Panel</class>
  <widget class="qSlicerWidget" name="Panel">
-<<<<<<< HEAD
-=======
-  <property name="windowModality">
-   <enum>Qt::ApplicationModal</enum>
-  </property>
->>>>>>> c508b18c
   <property name="geometry">
    <rect>
     <x>0</x>
     <y>0</y>
-<<<<<<< HEAD
-    <width>346</width>
-    <height>927</height>
-=======
     <width>401</width>
     <height>2094</height>
->>>>>>> c508b18c
    </rect>
   </property>
   <property name="windowTitle">
@@ -154,7 +143,7 @@
         <item>
          <widget class="QLabel" name="InputVolumeSpacingValueLabel">
           <property name="text">
-           <string>...</string>
+           <string>…</string>
           </property>
          </widget>
         </item>
@@ -231,7 +220,7 @@
         <item>
          <widget class="QLabel" name="TargetVolumeSpacingValueLabel">
           <property name="text">
-           <string>...</string>
+           <string>…</string>
           </property>
          </widget>
         </item>
@@ -608,28 +597,6 @@
        <number>12</number>
       </property>
       <item>
-<<<<<<< HEAD
-       <widget class="ctkComboBox" name="mapFunction">
-        <property name="defaultText">
-         <string>Algorithms</string>
-        </property>
-       </widget>
-      </item>
-      <item>
-       <widget class="QLabel" name="label">
-        <property name="text">
-         <string>Patch size:</string>
-        </property>
-       </widget>
-      </item>
-      <item>
-       <widget class="QSpinBox" name="patchSizeSpinBox"/>
-      </item>
-      <item>
-       <widget class="QPushButton" name="processMapFunction">
-        <property name="text">
-         <string>Apply</string>
-=======
        <widget class="QGroupBox" name="groupBoxRegistrationType">
         <property name="title">
          <string/>
@@ -1335,14 +1302,17 @@
     </spacer>
    </item>
    <item>
-    <widget class="ctkCollapsibleButton" name="PluginLoadingCollapsibleWidget">
+    <widget class="ctkCollapsibleButton" name="DifferenceMapCollapsibleWidget">
      <property name="text">
-      <string>Plugins</string>
+      <string>Difference Map</string>
      </property>
      <property name="collapsed">
       <bool>false</bool>
      </property>
-     <layout class="QVBoxLayout" name="PluginsVerticalLayout" stretch="0,0">
+     <property name="flat">
+      <bool>false</bool>
+     </property>
+     <layout class="QVBoxLayout" name="DifferenceMapVerticalLayout">
       <property name="spacing">
        <number>12</number>
       </property>
@@ -1359,27 +1329,42 @@
        <number>12</number>
       </property>
       <item>
-       <widget class="QLabel" name="PluginLoadingDescriptionLabel">
+       <widget class="ctkComboBox" name="mapFunction">
+        <property name="defaultText">
+         <string>Algorithms</string>
+        </property>
+       </widget>
+      </item>
+      <item>
+       <widget class="QLabel" name="label">
         <property name="text">
-         <string>Load a custom algorithm and graphical interface.</string>
->>>>>>> c508b18c
+         <string>Patch Size:</string>
         </property>
        </widget>
       </item>
       <item>
-<<<<<<< HEAD
+       <widget class="QSpinBox" name="patchSizeSpinBox"/>
+      </item>
+      <item>
+       <widget class="QPushButton" name="processMapFunction">
+        <property name="text">
+         <string>Apply</string>
+        </property>
+       </widget>
+      </item>
+      <item>
        <layout class="QHBoxLayout" name="horizontalLayout">
         <item>
          <widget class="QLabel" name="labelMSE">
           <property name="text">
-           <string>Mean Square Error  : </string>
+           <string>Mean Square Error : </string>
           </property>
          </widget>
         </item>
         <item>
          <widget class="QLabel" name="mean">
           <property name="text">
-           <string>...</string>
+           <string>…</string>
           </property>
          </widget>
         </item>
@@ -1387,13 +1372,63 @@
       </item>
       <item>
        <widget class="ctkVTKScalarsToColorsView" name="ScalarsToColorsView"/>
-=======
+      </item>
+     </layout>
+    </widget>
+   </item>
+   <item>
+    <spacer name="InBetweenSpacer3">
+     <property name="orientation">
+      <enum>Qt::Vertical</enum>
+     </property>
+     <property name="sizeType">
+      <enum>QSizePolicy::Fixed</enum>
+     </property>
+     <property name="sizeHint" stdset="0">
+      <size>
+       <width>20</width>
+       <height>20</height>
+      </size>
+     </property>
+    </spacer>
+   </item>
+   <item>
+    <widget class="ctkCollapsibleButton" name="PluginLoadingCollapsibleWidget">
+     <property name="text">
+      <string>Plugins</string>
+     </property>
+     <property name="collapsed">
+      <bool>false</bool>
+     </property>
+     <layout class="QVBoxLayout" name="PluginsVerticalLayout" stretch="0,0">
+      <property name="spacing">
+       <number>12</number>
+      </property>
+      <property name="leftMargin">
+       <number>12</number>
+      </property>
+      <property name="topMargin">
+       <number>12</number>
+      </property>
+      <property name="rightMargin">
+       <number>0</number>
+      </property>
+      <property name="bottomMargin">
+       <number>12</number>
+      </property>
+      <item>
+       <widget class="QLabel" name="PluginLoadingDescriptionLabel">
+        <property name="text">
+         <string>Load a custom algorithm and graphical interface.</string>
+        </property>
+       </widget>
+      </item>
+      <item>
        <widget class="QPushButton" name="PluginLoadingPushButton">
         <property name="text">
          <string>Load Plugin</string>
         </property>
        </widget>
->>>>>>> c508b18c
       </item>
      </layout>
     </widget>
