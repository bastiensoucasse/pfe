<?xml version="1.0" encoding="UTF-8"?>
<ui version="4.0">
 <class>Panel</class>
 <widget class="qSlicerWidget" name="Panel">
  <property name="windowModality">
   <enum>Qt::ApplicationModal</enum>
  </property>
  <property name="geometry">
   <rect>
    <x>0</x>
    <y>0</y>
    <width>401</width>
<<<<<<< HEAD
    <height>2563</height>
=======
    <height>2094</height>
>>>>>>> 5e850a9a
   </rect>
  </property>
  <property name="windowTitle">
   <string>Custom Registration</string>
  </property>
  <layout class="QVBoxLayout" name="panelVerticalLayout">
   <property name="spacing">
    <number>12</number>
   </property>
   <property name="leftMargin">
    <number>12</number>
   </property>
   <property name="topMargin">
    <number>12</number>
   </property>
   <property name="rightMargin">
    <number>12</number>
   </property>
   <property name="bottomMargin">
    <number>12</number>
   </property>
   <item>
    <widget class="QLabel" name="Name">
     <property name="text">
      <string>&lt;h1 style=&quot;color:#b0b6d1; text-align: center;&quot;&gt;Custom Registration&lt;/h1&gt;</string>
     </property>
    </widget>
   </item>
   <item>
    <spacer name="TopSpacer">
     <property name="orientation">
      <enum>Qt::Vertical</enum>
     </property>
     <property name="sizeType">
      <enum>QSizePolicy::Fixed</enum>
     </property>
     <property name="sizeHint" stdset="0">
      <size>
       <width>20</width>
       <height>20</height>
      </size>
     </property>
    </spacer>
   </item>
   <item>
    <widget class="QCheckBox" name="PascalOnlyModeCheckBox">
     <property name="text">
      <string>Pascal Only Mode</string>
     </property>
    </widget>
   </item>
   <item>
    <spacer name="PascalOnlyModeSpacer">
     <property name="orientation">
      <enum>Qt::Vertical</enum>
     </property>
     <property name="sizeType">
      <enum>QSizePolicy::Fixed</enum>
     </property>
     <property name="sizeHint" stdset="0">
      <size>
       <width>20</width>
       <height>20</height>
      </size>
     </property>
    </spacer>
   </item>
   <item>
    <widget class="QGroupBox" name="InputVolumeGroupBox">
     <layout class="QVBoxLayout" name="InputVolumeLayout">
      <property name="spacing">
       <number>6</number>
      </property>
      <property name="leftMargin">
       <number>6</number>
      </property>
      <property name="topMargin">
       <number>6</number>
      </property>
      <property name="rightMargin">
       <number>6</number>
      </property>
      <property name="bottomMargin">
       <number>6</number>
      </property>
      <item>
       <widget class="QLabel" name="InputVolumeLabel">
        <property name="font">
         <font>
          <weight>75</weight>
          <bold>true</bold>
         </font>
        </property>
        <property name="text">
         <string>Input Volume</string>
        </property>
       </widget>
      </item>
      <item>
       <widget class="ctkComboBox" name="InputVolumeComboBox">
        <property name="defaultText">
         <string>Select a volume…</string>
        </property>
       </widget>
      </item>
      <item>
       <layout class="QHBoxLayout" name="InputVolumeDimensionsLayout">
        <item>
         <widget class="QLabel" name="InputVolumeDimensionsTextLabel">
          <property name="text">
           <string>Dimensions:</string>
          </property>
         </widget>
        </item>
        <item>
         <widget class="QLabel" name="InputVolumeDimensionsValueLabel">
          <property name="text">
           <string>…</string>
          </property>
         </widget>
        </item>
       </layout>
      </item>
      <item>
       <layout class="QHBoxLayout" name="InputVolumeSpacingLayout">
        <item>
         <widget class="QLabel" name="InputVolumeSpacingTextLabel">
          <property name="text">
           <string>Spacing:</string>
          </property>
         </widget>
        </item>
        <item>
         <widget class="QLabel" name="InputVolumeSpacingValueLabel">
          <property name="text">
           <string>...</string>
          </property>
         </widget>
        </item>
       </layout>
      </item>
     </layout>
    </widget>
   </item>
   <item>
    <widget class="QGroupBox" name="TargetVolumeGroupBox">
     <layout class="QVBoxLayout" name="TargetVolumeLayout">
      <property name="spacing">
       <number>6</number>
      </property>
      <property name="leftMargin">
       <number>6</number>
      </property>
      <property name="topMargin">
       <number>6</number>
      </property>
      <property name="rightMargin">
       <number>6</number>
      </property>
      <property name="bottomMargin">
       <number>6</number>
      </property>
      <item>
       <widget class="QLabel" name="TargetVolumeLabel">
        <property name="font">
         <font>
          <weight>75</weight>
          <bold>true</bold>
         </font>
        </property>
        <property name="text">
         <string>Target Volume</string>
        </property>
       </widget>
      </item>
      <item>
       <widget class="ctkComboBox" name="TargetVolumeComboBox">
        <property name="defaultText">
         <string>Select a volume…</string>
        </property>
       </widget>
      </item>
      <item>
       <layout class="QHBoxLayout" name="TargetVolumeDimensionsLayout">
        <item>
         <widget class="QLabel" name="TargetVolumeDimensionsTextLabel">
          <property name="text">
           <string>Dimensions:</string>
          </property>
         </widget>
        </item>
        <item>
         <widget class="QLabel" name="TargetVolumeDimensionsValueLabel">
          <property name="text">
           <string>…</string>
          </property>
         </widget>
        </item>
       </layout>
      </item>
      <item>
       <layout class="QHBoxLayout" name="TargetVolumeSpacingLayout">
        <item>
         <widget class="QLabel" name="TargetVolumeSpacingTextLabel">
          <property name="text">
           <string>Spacing:</string>
          </property>
         </widget>
        </item>
        <item>
         <widget class="QLabel" name="TargetVolumeSpacingValueLabel">
          <property name="text">
           <string>...</string>
          </property>
         </widget>
        </item>
       </layout>
      </item>
     </layout>
    </widget>
   </item>
   <item>
    <spacer name="TopSpacer2">
     <property name="orientation">
      <enum>Qt::Vertical</enum>
     </property>
     <property name="sizeType">
      <enum>QSizePolicy::Fixed</enum>
     </property>
     <property name="sizeHint" stdset="0">
      <size>
       <width>20</width>
       <height>20</height>
      </size>
     </property>
    </spacer>
   </item>
   <item>
    <widget class="ctkCollapsibleButton" name="PreprocessingCollapsibleWidget">
     <property name="text">
      <string>Preprocessing</string>
     </property>
     <property name="collapsed">
      <bool>false</bool>
     </property>
     <layout class="QVBoxLayout" name="PreprocessingVerticalLayout" stretch="0,0,0,0">
      <property name="spacing">
       <number>12</number>
      </property>
      <property name="leftMargin">
       <number>12</number>
      </property>
      <property name="topMargin">
       <number>12</number>
      </property>
      <property name="rightMargin">
       <number>0</number>
      </property>
      <property name="bottomMargin">
       <number>12</number>
      </property>
      <item>
       <widget class="ctkCollapsibleButton" name="ROISelectionCollapsibleWidget">
        <property name="text">
         <string>ROI Selection</string>
        </property>
        <property name="collapsed">
         <bool>false</bool>
        </property>
        <property name="flat">
         <bool>false</bool>
        </property>
        <layout class="QVBoxLayout" name="ROISelectionVerticalLayout">
         <property name="spacing">
          <number>12</number>
         </property>
         <property name="leftMargin">
          <number>12</number>
         </property>
         <property name="topMargin">
          <number>12</number>
         </property>
         <property name="rightMargin">
          <number>0</number>
         </property>
         <property name="bottomMargin">
          <number>12</number>
         </property>
         <item>
          <widget class="QLabel" name="ROISelectionDescription">
           <property name="text">
            <string>Select a ROI using a threshold value.</string>
           </property>
          </widget>
         </item>
         <item>
          <layout class="QHBoxLayout" name="InputROISelectionThresholdLayout">
           <item>
            <widget class="QLabel" name="InputROISelectionThresholdLabel">
             <property name="text">
              <string>Input:</string>
             </property>
            </widget>
           </item>
           <item>
            <widget class="QSlider" name="InputROISelectionThresholdSlider">
             <property name="maximum">
              <number>255</number>
             </property>
             <property name="tracking">
              <bool>true</bool>
             </property>
             <property name="orientation">
              <enum>Qt::Horizontal</enum>
             </property>
             <property name="invertedAppearance">
              <bool>false</bool>
             </property>
             <property name="invertedControls">
              <bool>false</bool>
             </property>
             <property name="tickPosition">
              <enum>QSlider::NoTicks</enum>
             </property>
             <property name="tickInterval">
              <number>10</number>
             </property>
            </widget>
           </item>
           <item>
            <widget class="QLabel" name="InputROISelectionThresholdValueLabel">
             <property name="text">
              <string>0</string>
             </property>
            </widget>
           </item>
          </layout>
         </item>
         <item>
          <layout class="QHBoxLayout" name="TargetROISelectionThresholdLayout">
           <item>
            <widget class="QLabel" name="TargetROISelectionThresholdLabel">
             <property name="text">
              <string>Target:</string>
             </property>
            </widget>
           </item>
           <item>
            <widget class="QSlider" name="TargetROISelectionThresholdSlider">
             <property name="maximum">
              <number>255</number>
             </property>
             <property name="tracking">
              <bool>true</bool>
             </property>
             <property name="orientation">
              <enum>Qt::Horizontal</enum>
             </property>
             <property name="invertedAppearance">
              <bool>false</bool>
             </property>
             <property name="invertedControls">
              <bool>false</bool>
             </property>
             <property name="tickPosition">
              <enum>QSlider::NoTicks</enum>
             </property>
             <property name="tickInterval">
              <number>10</number>
             </property>
            </widget>
           </item>
           <item>
            <widget class="QLabel" name="TargetROISelectionThresholdValueLabel">
             <property name="text">
              <string>0</string>
             </property>
            </widget>
           </item>
          </layout>
         </item>
         <item>
          <widget class="QPushButton" name="ROISelectionButton">
           <property name="text">
            <string>Select ROI</string>
           </property>
          </widget>
         </item>
        </layout>
       </widget>
      </item>
      <item>
       <widget class="ctkCollapsibleButton" name="CroppingCollapsibleWidget">
        <property name="enabled">
         <bool>true</bool>
        </property>
        <property name="text">
         <string>Cropping</string>
        </property>
        <property name="collapsed">
         <bool>false</bool>
        </property>
        <layout class="QVBoxLayout" name="verticalLayout">
         <property name="spacing">
          <number>12</number>
         </property>
         <property name="leftMargin">
          <number>12</number>
         </property>
         <property name="topMargin">
          <number>12</number>
         </property>
         <property name="rightMargin">
          <number>0</number>
         </property>
         <property name="bottomMargin">
          <number>12</number>
         </property>
         <item>
          <widget class="QLabel" name="label_8">
           <property name="text">
            <string>Crop a volume according to a start point and an end point.</string>
           </property>
          </widget>
         </item>
         <item>
          <layout class="QGridLayout" name="crop_interface">
           <item row="3" column="2">
            <widget class="QSpinBox" name="ez"/>
           </item>
           <item row="1" column="2">
            <widget class="QSpinBox" name="ex"/>
           </item>
           <item row="3" column="0">
            <widget class="QLabel" name="z">
             <property name="text">
              <string>Z</string>
             </property>
            </widget>
           </item>
           <item row="3" column="1">
            <widget class="QSpinBox" name="sz"/>
           </item>
           <item row="2" column="2">
            <widget class="QSpinBox" name="ey"/>
           </item>
           <item row="2" column="1">
            <widget class="QSpinBox" name="sy"/>
           </item>
           <item row="1" column="0">
            <widget class="QLabel" name="x">
             <property name="text">
              <string>X</string>
             </property>
            </widget>
           </item>
           <item row="2" column="0">
            <widget class="QLabel" name="y">
             <property name="text">
              <string>Y</string>
             </property>
            </widget>
           </item>
           <item row="1" column="1">
            <widget class="QSpinBox" name="sx"/>
           </item>
           <item row="0" column="1">
            <widget class="QLabel" name="label_15">
             <property name="text">
              <string>Start</string>
             </property>
             <property name="alignment">
              <set>Qt::AlignCenter</set>
             </property>
            </widget>
           </item>
           <item row="0" column="2">
            <widget class="QLabel" name="label_16">
             <property name="text">
              <string>End</string>
             </property>
             <property name="alignment">
              <set>Qt::AlignCenter</set>
             </property>
            </widget>
           </item>
          </layout>
         </item>
         <item>
          <widget class="QPushButton" name="crop_button">
           <property name="text">
            <string>Crop</string>
           </property>
          </widget>
         </item>
        </layout>
       </widget>
      </item>
      <item>
       <widget class="ctkCollapsibleButton" name="ResamplingCollapsibleWidget">
        <property name="text">
         <string>Resampling</string>
        </property>
        <property name="collapsed">
         <bool>false</bool>
        </property>
        <layout class="QVBoxLayout" name="ResamplingVerticalLayout" stretch="0,0,0">
         <property name="spacing">
          <number>12</number>
         </property>
         <property name="leftMargin">
          <number>12</number>
         </property>
         <property name="topMargin">
          <number>12</number>
         </property>
         <property name="rightMargin">
          <number>0</number>
         </property>
         <property name="bottomMargin">
          <number>12</number>
         </property>
         <item>
          <widget class="QLabel" name="ResamplingDescription">
           <property name="text">
            <string>Resample the input volume to match the target volume.</string>
           </property>
          </widget>
         </item>
         <item>
          <widget class="QPushButton" name="ResamplingButton">
           <property name="text">
            <string>Resample</string>
           </property>
          </widget>
         </item>
        </layout>
       </widget>
      </item>
     </layout>
    </widget>
   </item>
   <item>
    <spacer name="InBetweenSpacer">
     <property name="orientation">
      <enum>Qt::Vertical</enum>
     </property>
     <property name="sizeType">
      <enum>QSizePolicy::Fixed</enum>
     </property>
     <property name="sizeHint" stdset="0">
      <size>
       <width>20</width>
       <height>20</height>
      </size>
     </property>
    </spacer>
   </item>
   <item>
    <widget class="ctkCollapsibleButton" name="RegistrationCollapsibleWidget">
     <property name="text">
      <string>Registration</string>
     </property>
     <property name="collapsed">
      <bool>false</bool>
     </property>
     <property name="flat">
      <bool>false</bool>
     </property>
     <property name="title" stdset="0">
      <string>Registration</string>
     </property>
     <layout class="QVBoxLayout" name="RegistrationVerticalLayout">
      <property name="spacing">
       <number>12</number>
      </property>
      <property name="leftMargin">
       <number>12</number>
      </property>
      <property name="topMargin">
       <number>12</number>
      </property>
      <property name="rightMargin">
       <number>0</number>
      </property>
      <property name="bottomMargin">
       <number>12</number>
      </property>
      <item>
<<<<<<< HEAD
       <widget class="QGroupBox" name="RegistrationInputVolumeGroupBox">
        <layout class="QVBoxLayout" name="RegistrationInputVolumeLayout">
         <property name="spacing">
          <number>6</number>
         </property>
         <property name="leftMargin">
          <number>6</number>
         </property>
         <property name="topMargin">
          <number>6</number>
         </property>
         <property name="rightMargin">
          <number>6</number>
         </property>
         <property name="bottomMargin">
          <number>6</number>
         </property>
         <item>
          <widget class="QLabel" name="RegistrationInputVolumeLabel">
           <property name="font">
            <font>
             <weight>75</weight>
             <bold>true</bold>
            </font>
           </property>
           <property name="text">
            <string>Input Volume</string>
           </property>
          </widget>
         </item>
         <item>
          <widget class="ctkComboBox" name="RegistrationInputVolumeComboBox">
           <property name="defaultText">
            <string>Select a volume…</string>
           </property>
          </widget>
         </item>
         <item>
          <layout class="QHBoxLayout" name="RegistrationInputVolumeDimensionsLayout">
           <item>
            <widget class="QLabel" name="RegistrationInputVolumeDimensionsTextLabel">
             <property name="text">
              <string>Dimensions:</string>
             </property>
            </widget>
           </item>
           <item>
            <widget class="QLabel" name="RegistrationInputVolumeDimensionsValueLabel">
             <property name="text">
              <string>…</string>
             </property>
            </widget>
           </item>
          </layout>
         </item>
         <item>
          <layout class="QHBoxLayout" name="RegistrationInputVolumeSpacingLayout">
           <item>
            <widget class="QLabel" name="RegistrationInputVolumeSpacingTextLabel">
             <property name="text">
              <string>Spacing:</string>
             </property>
            </widget>
           </item>
           <item>
            <widget class="QLabel" name="RegistrationInputVolumeSpacingValueLabel">
             <property name="text">
              <string>...</string>
             </property>
            </widget>
           </item>
          </layout>
         </item>
        </layout>
       </widget>
      </item>
      <item>
       <widget class="QGroupBox" name="RegistrationTargetVolumeGroupBox">
        <layout class="QVBoxLayout" name="RegistrationTargetVolumeLayout">
         <property name="spacing">
          <number>6</number>
         </property>
         <property name="leftMargin">
          <number>6</number>
         </property>
         <property name="topMargin">
          <number>6</number>
         </property>
         <property name="rightMargin">
          <number>6</number>
         </property>
         <property name="bottomMargin">
          <number>6</number>
         </property>
         <item>
          <widget class="QLabel" name="RegistrationTargetVolumeLabel">
           <property name="font">
            <font>
             <weight>75</weight>
             <bold>true</bold>
            </font>
           </property>
           <property name="text">
            <string>Target Volume</string>
           </property>
          </widget>
         </item>
         <item>
          <widget class="ctkComboBox" name="RegistrationTargetVolumeComboBox">
           <property name="defaultText">
            <string>Select a volume…</string>
           </property>
          </widget>
         </item>
         <item>
          <layout class="QHBoxLayout" name="RegistrationTargetVolumeDimensionsLayout">
           <item>
            <widget class="QLabel" name="RegistrationTargetVolumeDimensionsTextLabel">
             <property name="text">
              <string>Dimensions:</string>
             </property>
            </widget>
           </item>
           <item>
            <widget class="QLabel" name="RegistrationTargetVolumeDimensionsValueLabel">
             <property name="text">
              <string>…</string>
             </property>
            </widget>
           </item>
          </layout>
         </item>
         <item>
          <layout class="QHBoxLayout" name="RegistrationTargetVolumeSpacingLayout">
           <item>
            <widget class="QLabel" name="RegistrationTargetVolumeSpacingTextLabel">
             <property name="text">
              <string>Spacing:</string>
             </property>
            </widget>
           </item>
           <item>
            <widget class="QLabel" name="RegistrationTargetVolumeSpacingValueLabel">
             <property name="text">
              <string>...</string>
             </property>
            </widget>
           </item>
          </layout>
         </item>
        </layout>
       </widget>
      </item>
      <item>
       <layout class="QHBoxLayout" name="RegistrationNameLayout">
        <item>
         <widget class="QLabel" name="RegistrationNameLabel">
          <property name="text">
           <string>Registrated Volume Name:</string>
          </property>
         </widget>
        </item>
        <item>
         <widget class="QLineEdit" name="lineEditNewVolumeName"/>
        </item>
       </layout>
      </item>
      <item>
       <widget class="QGroupBox" name="groupBoxRegistrationType">
        <property name="title">
         <string/>
        </property>
        <layout class="QVBoxLayout" name="verticalLayout_2">
         <item>
          <widget class="QLabel" name="label_3">
           <property name="font">
            <font>
             <weight>75</weight>
             <bold>true</bold>
            </font>
           </property>
           <property name="text">
            <string>Registration Type</string>
           </property>
          </widget>
         </item>
         <item>
          <layout class="QGridLayout" name="gridLayout_2">
           <item row="1" column="0">
            <widget class="ctkComboBox" name="ComboBoxSitk"/>
           </item>
           <item row="0" column="0">
            <widget class="QLabel" name="label">
             <property name="toolTip">
              <string>sitk registration algorithms </string>
             </property>
             <property name="text">
              <string>sitk</string>
             </property>
            </widget>
           </item>
           <item row="2" column="0">
            <widget class="QLabel" name="label_2">
             <property name="toolTip">
              <string>SlicerElastix registration algorithms</string>
             </property>
             <property name="text">
              <string>elastix presets</string>
             </property>
            </widget>
           </item>
           <item row="3" column="0">
            <widget class="ctkComboBox" name="ComboBoxElastix"/>
           </item>
          </layout>
         </item>
        </layout>
       </widget>
      </item>
      <item>
=======
>>>>>>> 5e850a9a
       <layout class="QGridLayout" name="RegistrationParametersLayout">
        <item row="1" column="0">
         <widget class="QLabel" name="RegistrationInterpolatorLabel">
          <property name="toolTip">
           <string>Available interpolators are : Linear, Nearest Neighbors, Bspline(1, 2, 3) and Gaussian</string>
          </property>
          <property name="text">
           <string>Interpolator</string>
          </property>
         </widget>
        </item>
        <item row="1" column="1">
         <widget class="ctkComboBox" name="comboBoxInterpolator">
          <property name="defaultText">
           <string>Interpolator…</string>
          </property>
         </widget>
        </item>
        <item row="2" column="0">
         <widget class="QLabel" name="RegistrationOptimizerLabel">
          <property name="toolTip">
           <string>Available optimizers are : Gradient Descent, Exhaustive and LBFGS2</string>
          </property>
          <property name="text">
           <string>Optimizer</string>
          </property>
         </widget>
        </item>
        <item row="2" column="1">
         <widget class="ctkComboBox" name="ComboOptimizers">
          <property name="defaultText">
           <string>Optimizer…</string>
          </property>
         </widget>
        </item>
        <item row="0" column="1">
         <widget class="ctkComboBox" name="ComboMetrics">
          <property name="minimumSize">
           <size>
            <width>0</width>
            <height>0</height>
           </size>
          </property>
          <property name="maximumSize">
           <size>
            <width>16777215</width>
            <height>16777215</height>
           </size>
          </property>
          <property name="defaultText">
           <string>Metrics…</string>
          </property>
         </widget>
        </item>
        <item row="0" column="0">
         <widget class="QLabel" name="RegistrationMetricsLabel">
          <property name="toolTip">
           <string>Available metrics are : Mean Squares, Mattes Mutual Information</string>
          </property>
          <property name="text">
           <string>Metrics</string>
          </property>
         </widget>
        </item>
       </layout>
      </item>
      <item>
       <widget class="ctkCollapsibleButton" name="RegistrationSettingsCollapsibleButton">
        <property name="text">
         <string>Settings</string>
        </property>
        <property name="collapsed">
         <bool>false</bool>
        </property>
        <layout class="QVBoxLayout" name="RegistrationSettingsLayout">
         <property name="spacing">
          <number>12</number>
         </property>
         <property name="leftMargin">
          <number>12</number>
         </property>
         <property name="topMargin">
          <number>12</number>
         </property>
         <property name="rightMargin">
          <number>0</number>
         </property>
         <property name="bottomMargin">
          <number>12</number>
         </property>
         <item>
          <layout class="QGridLayout" name="RegistrationBaseSettingsLayout">
           <item row="0" column="0">
            <widget class="QLabel" name="RegistrationHistogramBinCountLabel">
             <property name="toolTip">
              <string>number of bins used to discretize the joint intensity distribution of the fixed and moving images in MattesMutualInformation.
The higher the bin count, the more accurate the estimation of mutual information, but also the more samples needed to avoid noise.</string>
             </property>
             <property name="text">
              <string>Histogram Bin Count</string>
             </property>
            </widget>
           </item>
           <item row="2" column="0">
            <widget class="QLabel" name="RegistrationSamplingPercentageLabel">
             <property name="toolTip">
              <string>the fraction of pixels used for computing the similarity metric.
It ranges from 0 to 1. The higher the percentage, the more accurate the metric, but also the more computation time needed.</string>
             </property>
             <property name="text">
              <string>Sampling Percentage</string>
             </property>
            </widget>
           </item>
           <item row="1" column="0">
            <widget class="QLabel" name="RegistrationSamplingStrategyLabel">
             <property name="toolTip">
              <string>the method used to select a subset of pixels from the fixed image domain for computing the similarity metric.
The available strategies are regular (uniform grid), random (uniform distribution) and none (all pixels).
The sampling strategy affects the speed and robustness of registration.</string>
             </property>
             <property name="text">
              <string>Sampling Strategy</string>
             </property>
            </widget>
           </item>
           <item row="0" column="1">
            <widget class="QSpinBox" name="spinBoxBinCount">
             <property name="maximum">
              <number>255</number>
             </property>
             <property name="value">
              <number>50</number>
             </property>
            </widget>
           </item>
           <item row="1" column="1">
            <widget class="ctkComboBox" name="comboBoxSamplingStrat"/>
           </item>
           <item row="2" column="1">
            <widget class="QDoubleSpinBox" name="doubleSpinBoxSamplingPerc">
             <property name="decimals">
              <number>3</number>
             </property>
             <property name="maximum">
              <double>1.000000000000000</double>
             </property>
             <property name="value">
              <double>0.100000000000000</double>
             </property>
            </widget>
           </item>
          </layout>
         </item>
         <item>
          <widget class="QGroupBox" name="groupBoxNonRigidBspline">
           <property name="title">
            <string/>
           </property>
           <layout class="QVBoxLayout" name="verticalLayout_3">
            <item>
             <widget class="QLabel" name="label_7">
              <property name="font">
               <font>
                <weight>75</weight>
                <bold>true</bold>
               </font>
              </property>
              <property name="text">
               <string>Bspline only</string>
              </property>
             </widget>
            </item>
            <item>
             <layout class="QGridLayout" name="gridLayout_3">
              <item row="0" column="1">
               <widget class="QLineEdit" name="lineEditTransformDomainMeshSize">
                <property name="text">
                 <string>2</string>
                </property>
               </widget>
              </item>
              <item row="2" column="0">
               <widget class="QLabel" name="label_9">
                <property name="toolTip">
                 <string>The shrink factor per level is the ratio between the size of the images used at each level of the multi-resolution approach.
It allows to reduce the computation time and noise of the images by sub-sampling them.
For example, a shrink factor of 2 means that the image will be reduced by half in each dimension.</string>
                </property>
                <property name="text">
                 <string>Shrink Factor per Lvl</string>
                </property>
               </widget>
              </item>
              <item row="2" column="1">
               <widget class="QLineEdit" name="lineEditShrinkFactor">
                <property name="text">
                 <string>4, 2, 1</string>
                </property>
               </widget>
              </item>
              <item row="1" column="1">
               <widget class="QLineEdit" name="lineEditScaleFactor">
                <property name="text">
                 <string>1, 2, 4</string>
                </property>
               </widget>
              </item>
              <item row="1" column="0">
               <widget class="QLabel" name="label_6">
                <property name="toolTip">
                 <string>The scale factor is the ratio between the resolution of the BSpline used at each level of the multi-resolution approach.
The first scale factor is usually 1 and it is reasonable to double the resolution at each registration level.
The scale factor allows to adapt or resample the BSpline control points to a higher resolution at subsequent levels.
</string>
                </property>
                <property name="text">
                 <string>Scale Factor</string>
                </property>
               </widget>
              </item>
              <item row="0" column="0">
               <widget class="QLabel" name="label_4">
                <property name="toolTip">
                 <string>The transform domain mesh size is the number of BSpline control points in each dimension.
The larger the mesh size, the more parameters the BSpline has and the more complex the deformation can be.
</string>
                </property>
                <property name="text">
                 <string>Transform Domain Mesh Size</string>
                </property>
               </widget>
              </item>
              <item row="3" column="1">
               <widget class="QLineEdit" name="lineEditSmoothingFactor">
                <property name="text">
                 <string>2, 1, 0</string>
                </property>
               </widget>
              </item>
              <item row="3" column="0">
               <widget class="QLabel" name="label_5">
                <property name="toolTip">
                 <string>The smoothing factor per level is the sigma of the Gaussian filter applied to the images at each level of the multi-resolution approach.
It allows to smooth the images and remove fine details that can disturb registration.
For example, a smoothing factor of 2 means that Gaussian filter will have a standard deviation of 2 pixels.</string>
                </property>
                <property name="text">
                 <string>Smoothing Sigmas per lvl</string>
                </property>
               </widget>
              </item>
             </layout>
            </item>
           </layout>
          </widget>
         </item>
         <item>
          <widget class="QGroupBox" name="groupBoxDemons">
           <property name="title">
            <string/>
           </property>
           <layout class="QVBoxLayout" name="verticalLayout_4">
            <item>
             <widget class="QLabel" name="label_12">
              <property name="font">
               <font>
                <weight>75</weight>
                <bold>true</bold>
               </font>
              </property>
              <property name="text">
               <string>Demons only</string>
              </property>
             </widget>
            </item>
            <item>
             <layout class="QGridLayout" name="gridLayout">
              <item row="0" column="0">
               <widget class="QLabel" name="label_10">
                <property name="text">
                 <string>Number of Iterations</string>
                </property>
               </widget>
              </item>
              <item row="1" column="0">
               <widget class="QLabel" name="label_11">
                <property name="toolTip">
                 <string>controls the Gaussian smoothing of the displacement field.
It is a positive scalar value that specify the standard deviation for each dimension.</string>
                </property>
                <property name="text">
                 <string>Standard Deviation</string>
                </property>
               </widget>
              </item>
              <item row="0" column="1">
               <widget class="QLineEdit" name="lineEditDemonsNbIter">
                <property name="text">
                 <string>50</string>
                </property>
               </widget>
              </item>
              <item row="1" column="1">
               <widget class="QLineEdit" name="lineEditDemonsStdDeviation">
                <property name="text">
                 <string>1.0</string>
                </property>
               </widget>
              </item>
             </layout>
            </item>
           </layout>
          </widget>
         </item>
         <item>
          <widget class="ctkCollapsibleGroupBox" name="CollapsibleGroupBoxGradient">
           <property name="enabled">
            <bool>true</bool>
           </property>
           <property name="title">
            <string>Gradient Descent</string>
           </property>
           <property name="collapsed">
            <bool>false</bool>
           </property>
           <layout class="QVBoxLayout" name="RegistrationGradientDescentLayout">
            <item>
             <layout class="QGridLayout" name="RegistrationGradientDescentLayout_2">
              <item row="0" column="0">
               <widget class="QLabel" name="RegistrationLearningRateLabel">
                <property name="text">
                 <string>Learning Rate</string>
                </property>
               </widget>
              </item>
              <item row="2" column="0">
               <widget class="QLabel" name="RegistrationConvergenceMinValueLabel">
                <property name="toolTip">
                 <string>This is the minimum value of the change in metric value between iterations that indicates convergence.</string>
                </property>
                <property name="text">
                 <string>Convergence Minimum Value</string>
                </property>
               </widget>
              </item>
              <item row="1" column="0">
               <widget class="QLabel" name="RegistrationNumberIterationsLabel">
                <property name="text">
                 <string>Number of Iterations</string>
                </property>
               </widget>
              </item>
              <item row="3" column="0">
               <widget class="QLabel" name="RegistrationConvergenceWindowSizeLabel">
                <property name="toolTip">
                 <string>This is the number of iterations over which the change in metric value is tested for convergence.</string>
                </property>
                <property name="text">
                 <string>Convergence Window Size</string>
                </property>
               </widget>
              </item>
              <item row="1" column="1">
               <widget class="QSpinBox" name="spinBoxNbIter">
                <property name="minimum">
                 <number>1</number>
                </property>
                <property name="maximum">
                 <number>100000</number>
                </property>
                <property name="value">
                 <number>100</number>
                </property>
               </widget>
              </item>
              <item row="2" column="1">
               <widget class="QLineEdit" name="lineEditConvMinVal">
                <property name="text">
                 <string>1e-6</string>
                </property>
               </widget>
              </item>
              <item row="0" column="1">
               <widget class="QDoubleSpinBox" name="doubleSpinBoxLearningR">
                <property name="decimals">
                 <number>6</number>
                </property>
                <property name="maximum">
                 <double>100.000000000000000</double>
                </property>
                <property name="value">
                 <double>0.100000000000000</double>
                </property>
               </widget>
              </item>
              <item row="3" column="1">
               <widget class="QSpinBox" name="spinBoxConvWinSize">
                <property name="minimum">
                 <number>0</number>
                </property>
                <property name="maximum">
                 <number>100000</number>
                </property>
                <property name="value">
                 <number>10</number>
                </property>
               </widget>
              </item>
             </layout>
            </item>
           </layout>
          </widget>
         </item>
         <item>
          <widget class="ctkCollapsibleGroupBox" name="CollapsibleGroupBoxExhaustive">
           <property name="enabled">
            <bool>true</bool>
           </property>
           <property name="title">
            <string>Exhaustive</string>
           </property>
           <property name="collapsed">
            <bool>false</bool>
           </property>
           <layout class="QVBoxLayout" name="RegistrationExhaustiveLayout">
            <item>
             <layout class="QGridLayout" name="RegistrationExhaustiveLayout_2">
              <item row="1" column="0">
               <widget class="QLabel" name="RegistrationStepLengthLabel">
                <property name="toolTip">
                 <string> The stepLength is used to scale the gradient of the metric with respect to each parameter of the transform</string>
                </property>
                <property name="text">
                 <string>Step Length</string>
                </property>
               </widget>
              </item>
              <item row="2" column="0">
               <widget class="QLabel" name="RegistrationOptimizerScalesLabel">
                <property name="toolTip">
                 <string>&lt;html&gt;&lt;head/&gt;&lt;body&gt;&lt;p&gt;Manually set per parameter weighting for the transform parameters.&lt;/p&gt;&lt;/body&gt;&lt;/html&gt;</string>
                </property>
                <property name="whatsThis">
                 <string/>
                </property>
                <property name="text">
                 <string>Optimizer Scales</string>
                </property>
               </widget>
              </item>
              <item row="0" column="0">
               <widget class="QLabel" name="RegistrationNumberStepsLabel">
                <property name="toolTip">
                 <string>Three angles and three translations :  a vector of values that specifies how many steps to sample along each parameter of the transform</string>
                </property>
                <property name="text">
                 <string>Number of Steps</string>
                </property>
               </widget>
              </item>
              <item row="0" column="1">
               <widget class="QLineEdit" name="lineEditSteps">
                <property name="text">
                 <string>1, 1, 1, 0, 0, 0</string>
                </property>
               </widget>
              </item>
              <item row="1" column="1">
               <widget class="QLineEdit" name="lineEditLength">
                <property name="text">
                 <string>pi</string>
                </property>
               </widget>
              </item>
              <item row="2" column="1">
               <widget class="QLineEdit" name="lineEditScale">
                <property name="text">
                 <string>1, 1, 1, 1, 1, 1</string>
                </property>
               </widget>
              </item>
             </layout>
            </item>
           </layout>
          </widget>
         </item>
         <item>
          <widget class="ctkCollapsibleGroupBox" name="CollapsibleGroupBoxLBFGS2">
           <property name="toolTip">
            <string>Limited memory Broyden Fletcher Goldfarb Shannon minimization without bounds.</string>
           </property>
           <property name="title">
            <string>LBFGSB</string>
           </property>
           <layout class="QVBoxLayout" name="RegistrationLBFGS2Layout">
            <item>
             <layout class="QGridLayout" name="RegistrationLBFGS2Layout_2">
              <item row="2" column="0">
               <widget class="QLabel" name="RegistrationDeltaConvergenceTolerance">
                <property name="toolTip">
                 <string>ensures the decrease of the metric.  The optimizer will stop if the change in metric value is less than this value for a specified number of iterations.</string>
                </property>
                <property name="text">
                 <string>Max Nb of Correction</string>
                </property>
               </widget>
              </item>
              <item row="1" column="0">
               <widget class="QLabel" name="RegistrationNumberIterationsLabel_2">
                <property name="text">
                 <string>Number of Iterations</string>
                </property>
               </widget>
              </item>
              <item row="1" column="1">
               <widget class="QSpinBox" name="spinBoxNbIterLBFGS2">
                <property name="minimum">
                 <number>1</number>
                </property>
                <property name="maximum">
                 <number>1000</number>
                </property>
                <property name="value">
                 <number>100</number>
                </property>
               </widget>
              </item>
              <item row="0" column="1">
               <widget class="QLineEdit" name="lineEditGradientConvTol">
                <property name="text">
                 <string>1e-5</string>
                </property>
               </widget>
              </item>
              <item row="0" column="0">
               <widget class="QLabel" name="RegistrationSolutionAcuracyLabel">
                <property name="toolTip">
                 <string>the magnitude of the gradient. The smaller the value, the more accurate the solution, but also more iterations and computation required.</string>
                </property>
                <property name="text">
                 <string>Gradient Convergence Tol.</string>
                </property>
               </widget>
              </item>
              <item row="3" column="0">
               <widget class="QLabel" name="label_13">
                <property name="text">
                 <string>Max Nb of Function Eval.</string>
                </property>
               </widget>
              </item>
              <item row="2" column="1">
               <widget class="QSpinBox" name="spinBoxMaxNbCorrection">
                <property name="maximum">
                 <number>10000</number>
                </property>
                <property name="value">
                 <number>5</number>
                </property>
               </widget>
              </item>
              <item row="3" column="1">
               <widget class="QSpinBox" name="spinBoxMaxNbFuncEval">
                <property name="maximum">
                 <number>10000</number>
                </property>
                <property name="value">
                 <number>1000</number>
                </property>
               </widget>
              </item>
             </layout>
            </item>
           </layout>
          </widget>
         </item>
        </layout>
       </widget>
      </item>
      <item>
       <widget class="QGroupBox" name="groupBox">
        <property name="title">
         <string/>
        </property>
        <layout class="QVBoxLayout" name="verticalLayout_5">
         <item>
          <layout class="QGridLayout" name="gridLayout_4">
           <item row="0" column="0">
            <widget class="QPushButton" name="pushButtonCancel">
             <property name="text">
              <string>Cancel</string>
             </property>
            </widget>
           </item>
           <item row="0" column="1">
            <widget class="ctkPushButton" name="PushButtonRegistration">
             <property name="maximumSize">
              <size>
               <width>16777215</width>
               <height>25</height>
              </size>
             </property>
             <property name="text">
              <string>Apply</string>
             </property>
            </widget>
           </item>
           <item row="1" column="1">
            <widget class="QLabel" name="label_status">
             <property name="text">
              <string>status:</string>
             </property>
             <property name="alignment">
              <set>Qt::AlignCenter</set>
             </property>
            </widget>
           </item>
           <item row="2" column="0" colspan="2">
            <widget class="QProgressBar" name="progressBar">
             <property name="enabled">
              <bool>true</bool>
             </property>
             <property name="value">
              <number>0</number>
             </property>
            </widget>
           </item>
          </layout>
         </item>
        </layout>
       </widget>
      </item>
     </layout>
    </widget>
   </item>
   <item>
    <spacer name="InBetweenSpacer2">
     <property name="orientation">
      <enum>Qt::Vertical</enum>
     </property>
     <property name="sizeType">
      <enum>QSizePolicy::Fixed</enum>
     </property>
     <property name="sizeHint" stdset="0">
      <size>
       <width>20</width>
       <height>20</height>
      </size>
     </property>
    </spacer>
   </item>
   <item>
    <widget class="ctkCollapsibleButton" name="PluginLoadingCollapsibleWidget">
     <property name="text">
      <string>Plugins</string>
     </property>
     <property name="collapsed">
      <bool>false</bool>
     </property>
     <layout class="QVBoxLayout" name="PluginsVerticalLayout" stretch="0,0">
      <property name="spacing">
       <number>12</number>
      </property>
      <property name="leftMargin">
       <number>12</number>
      </property>
      <property name="topMargin">
       <number>12</number>
      </property>
      <property name="rightMargin">
       <number>0</number>
      </property>
      <property name="bottomMargin">
       <number>12</number>
      </property>
      <item>
       <widget class="QLabel" name="PluginLoadingDescriptionLabel">
        <property name="text">
         <string>Load a custom algorithm and graphical interface.</string>
        </property>
       </widget>
      </item>
      <item>
       <widget class="QPushButton" name="PluginLoadingPushButton">
        <property name="text">
         <string>Load Plugin</string>
        </property>
       </widget>
      </item>
     </layout>
    </widget>
   </item>
   <item>
    <spacer name="BottomSpacer">
     <property name="orientation">
      <enum>Qt::Vertical</enum>
     </property>
     <property name="sizeType">
      <enum>QSizePolicy::MinimumExpanding</enum>
     </property>
     <property name="sizeHint" stdset="0">
      <size>
       <width>0</width>
       <height>0</height>
      </size>
     </property>
    </spacer>
   </item>
  </layout>
 </widget>
 <layoutdefault spacing="0" margin="0"/>
 <customwidgets>
  <customwidget>
   <class>ctkCollapsibleButton</class>
   <extends>QWidget</extends>
   <header>ctkCollapsibleButton.h</header>
   <container>1</container>
  </customwidget>
  <customwidget>
   <class>ctkCollapsibleGroupBox</class>
   <extends>QGroupBox</extends>
   <header>ctkCollapsibleGroupBox.h</header>
   <container>1</container>
  </customwidget>
  <customwidget>
   <class>ctkComboBox</class>
   <extends>QComboBox</extends>
   <header>ctkComboBox.h</header>
  </customwidget>
  <customwidget>
   <class>ctkPushButton</class>
   <extends>QPushButton</extends>
   <header>ctkPushButton.h</header>
  </customwidget>
  <customwidget>
   <class>qSlicerWidget</class>
   <extends>QWidget</extends>
   <header>qSlicerWidget.h</header>
   <container>1</container>
  </customwidget>
 </customwidgets>
 <resources/>
 <connections/>
</ui><|MERGE_RESOLUTION|>--- conflicted
+++ resolved
@@ -10,11 +10,7 @@
     <x>0</x>
     <y>0</y>
     <width>401</width>
-<<<<<<< HEAD
-    <height>2563</height>
-=======
     <height>2094</height>
->>>>>>> 5e850a9a
    </rect>
   </property>
   <property name="windowTitle">
@@ -604,7 +600,6 @@
        <number>12</number>
       </property>
       <item>
-<<<<<<< HEAD
        <widget class="QGroupBox" name="RegistrationInputVolumeGroupBox">
         <layout class="QVBoxLayout" name="RegistrationInputVolumeLayout">
          <property name="spacing">
@@ -825,8 +820,6 @@
        </widget>
       </item>
       <item>
-=======
->>>>>>> 5e850a9a
        <layout class="QGridLayout" name="RegistrationParametersLayout">
         <item row="1" column="0">
          <widget class="QLabel" name="RegistrationInterpolatorLabel">
