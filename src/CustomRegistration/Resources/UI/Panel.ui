<?xml version="1.0" encoding="UTF-8"?>
<ui version="4.0">
 <class>Panel</class>
 <widget class="qSlicerWidget" name="Panel">
  <property name="geometry">
   <rect>
    <x>0</x>
    <y>0</y>
<<<<<<< HEAD
    <width>458</width>
    <height>872</height>
   </rect>
  </property>
  <property name="windowTitle">
   <string>Project PROUT</string>
  </property>
  <layout class="QVBoxLayout" name="panelVerticalLayout">
   <item>
    <widget class="QComboBox" name="volume"/>
   </item>
   <item>
    <layout class="QHBoxLayout" name="image_data">
     <item>
      <widget class="QLabel" name="dim_text_label">
       <property name="text">
        <string>Image Dimensions:</string>
       </property>
      </widget>
     </item>
     <item>
      <widget class="QLabel" name="dim_label">
       <property name="text">
        <string>...</string>
       </property>
      </widget>
     </item>
    </layout>
   </item>
   <item>
    <widget class="ctkCollapsibleButton" name="CroppingCollapsibleWidget" native="true">
     <property name="enabled">
      <bool>true</bool>
     </property>
     <property name="text" stdset="0">
      <string>Cropping</string>
     </property>
     <property name="collapsed" stdset="0">
      <bool>true</bool>
     </property>
     <layout class="QVBoxLayout" name="verticalLayout">
      <item>
       <widget class="QLabel" name="input_label">
        <property name="text">
         <string>Start and end value for each axis:</string>
=======
    <width>463</width>
    <height>1180</height>
   </rect>
  </property>
  <property name="windowTitle">
   <string>Custom Registration</string>
  </property>
  <layout class="QVBoxLayout" name="panelVerticalLayout">
   <property name="spacing">
    <number>12</number>
   </property>
   <property name="leftMargin">
    <number>12</number>
   </property>
   <property name="topMargin">
    <number>12</number>
   </property>
   <property name="rightMargin">
    <number>12</number>
   </property>
   <property name="bottomMargin">
    <number>12</number>
   </property>
   <item>
    <widget class="QLabel" name="Name">
     <property name="text">
      <string>&lt;html&gt;&lt;head/&gt;&lt;body&gt;&lt;h1 align=&quot;center&quot; style=&quot; margin-top:18px; margin-bottom:12px; margin-left:0px; margin-right:0px; -qt-block-indent:0; text-indent:0px;&quot;&gt;&lt;span style=&quot; font-size:xx-large; font-weight:600; color:#b0b6d1;&quot;&gt;Custom Registration&lt;/span&gt;&lt;/h1&gt;&lt;/body&gt;&lt;/html&gt;</string>
     </property>
    </widget>
   </item>
   <item>
    <spacer name="TopSpacer">
     <property name="orientation">
      <enum>Qt::Vertical</enum>
     </property>
     <property name="sizeType">
      <enum>QSizePolicy::Fixed</enum>
     </property>
     <property name="sizeHint" stdset="0">
      <size>
       <width>20</width>
       <height>20</height>
      </size>
     </property>
    </spacer>
   </item>
   <item>
    <widget class="ctkCollapsibleButton" name="PreprocessingCollapsibleWidget">
     <property name="text">
      <string>Preprocessing</string>
     </property>
     <property name="collapsed">
      <bool>false</bool>
     </property>
     <layout class="QVBoxLayout" name="PreprocessingVerticalLayout" stretch="0,0">
      <property name="spacing">
       <number>12</number>
      </property>
      <property name="leftMargin">
       <number>12</number>
      </property>
      <property name="topMargin">
       <number>12</number>
      </property>
      <property name="rightMargin">
       <number>0</number>
      </property>
      <property name="bottomMargin">
       <number>12</number>
      </property>
      <item>
       <widget class="ctkFittedTextBrowser" name="PreprocessingTextBrowser">
        <property name="sizePolicy">
         <sizepolicy hsizetype="Ignored" vsizetype="Minimum">
          <horstretch>0</horstretch>
          <verstretch>0</verstretch>
         </sizepolicy>
        </property>
        <property name="frameShape">
         <enum>QFrame::NoFrame</enum>
        </property>
        <property name="verticalScrollBarPolicy">
         <enum>Qt::ScrollBarAlwaysOff</enum>
        </property>
        <property name="html">
         <string>&lt;!DOCTYPE HTML PUBLIC &quot;-//W3C//DTD HTML 4.0//EN&quot; &quot;http://www.w3.org/TR/REC-html40/strict.dtd&quot;&gt;
&lt;html&gt;&lt;head&gt;&lt;meta name=&quot;qrichtext&quot; content=&quot;1&quot; /&gt;&lt;style type=&quot;text/css&quot;&gt;
p, li { white-space: pre-wrap; }
&lt;/style&gt;&lt;/head&gt;&lt;body style=&quot; font-family:'Sans Serif'; font-size:9pt; font-weight:400; font-style:normal;&quot;&gt;
&lt;h2 style=&quot; margin-top:16px; margin-bottom:12px; margin-left:0px; margin-right:0px; -qt-block-indent:0; text-indent:0px;&quot;&gt;&lt;span style=&quot; font-size:x-large; font-weight:600;&quot;&gt;Preprocessing&lt;/span&gt;&lt;/h2&gt;
&lt;p style=&quot; margin-top:12px; margin-bottom:12px; margin-left:0px; margin-right:0px; -qt-block-indent:0; text-indent:0px;&quot;&gt;Here, you will find every preprocessing option implemented.&lt;/p&gt;&lt;/body&gt;&lt;/html&gt;</string>
        </property>
        <property name="openExternalLinks">
         <bool>true</bool>
        </property>
        <property name="collapsed">
         <bool>false</bool>
>>>>>>> 5ea5446d
        </property>
       </widget>
      </item>
      <item>
<<<<<<< HEAD
       <layout class="QGridLayout" name="crop_interface">
        <item row="0" column="2">
         <widget class="QSpinBox" name="ex"/>
        </item>
        <item row="2" column="0">
         <widget class="QLabel" name="z">
          <property name="text">
           <string>z</string>
          </property>
         </widget>
        </item>
        <item row="1" column="0">
         <widget class="QLabel" name="y">
          <property name="text">
           <string>y</string>
          </property>
         </widget>
        </item>
        <item row="1" column="2">
         <widget class="QSpinBox" name="ey"/>
        </item>
        <item row="2" column="1">
         <widget class="QSpinBox" name="sz"/>
        </item>
        <item row="1" column="1">
         <widget class="QSpinBox" name="sy"/>
        </item>
        <item row="0" column="1">
         <widget class="QSpinBox" name="sx"/>
        </item>
        <item row="2" column="2">
         <widget class="QSpinBox" name="ez"/>
        </item>
        <item row="0" column="0">
         <widget class="QLabel" name="x">
          <property name="text">
           <string>x</string>
          </property>
         </widget>
        </item>
       </layout>
      </item>
      <item>
       <widget class="QPushButton" name="crop_button">
        <property name="text">
         <string>Crop</string>
        </property>
=======
       <widget class="ctkCollapsibleButton" name="ResamplingCollapsibleWidget">
        <property name="text">
         <string>Resampling</string>
        </property>
        <property name="collapsed">
         <bool>false</bool>
        </property>
        <layout class="QVBoxLayout" name="ResamplingVerticalLayout" stretch="0,0,0">
         <property name="spacing">
          <number>12</number>
         </property>
         <property name="leftMargin">
          <number>12</number>
         </property>
         <property name="topMargin">
          <number>12</number>
         </property>
         <property name="rightMargin">
          <number>0</number>
         </property>
         <property name="bottomMargin">
          <number>12</number>
         </property>
         <item>
          <widget class="QLabel" name="ResamplingDescription">
           <property name="text">
            <string>Resample the selected image to match the other one.</string>
           </property>
          </widget>
         </item>
         <item>
          <layout class="QGridLayout" name="ResamplingData">
           <property name="sizeConstraint">
            <enum>QLayout::SetDefaultConstraint</enum>
           </property>
           <property name="topMargin">
            <number>0</number>
           </property>
           <property name="bottomMargin">
            <number>0</number>
           </property>
           <property name="spacing">
            <number>6</number>
           </property>
           <item row="1" column="0">
            <widget class="QLabel" name="ResamplingTargetLabel">
             <property name="text">
              <string>Target Image:</string>
             </property>
            </widget>
           </item>
           <item row="0" column="0">
            <widget class="QLabel" name="ResamplingSelectedLabel">
             <property name="text">
              <string>Selected Image:</string>
             </property>
            </widget>
           </item>
           <item row="1" column="1">
            <widget class="QLabel" name="ResamplingTargetLabel2">
             <property name="text">
              <string>…</string>
             </property>
            </widget>
           </item>
           <item row="0" column="1">
            <widget class="QLabel" name="ResamplingSelectedLabel2">
             <property name="text">
              <string>…</string>
             </property>
            </widget>
           </item>
          </layout>
         </item>
         <item>
          <widget class="QPushButton" name="ResampleButton">
           <property name="text">
            <string>Resample</string>
           </property>
          </widget>
         </item>
        </layout>
>>>>>>> 5ea5446d
       </widget>
      </item>
     </layout>
    </widget>
   </item>
   <item>
<<<<<<< HEAD
    <spacer name="verticalSpacer">
     <property name="orientation">
      <enum>Qt::Vertical</enum>
     </property>
     <property name="sizeHint" stdset="0">
      <size>
       <width>20</width>
       <height>40</height>
=======
    <spacer name="InBetweenSpacer">
     <property name="orientation">
      <enum>Qt::Vertical</enum>
     </property>
     <property name="sizeType">
      <enum>QSizePolicy::Fixed</enum>
     </property>
     <property name="sizeHint" stdset="0">
      <size>
       <width>20</width>
       <height>20</height>
      </size>
     </property>
    </spacer>
   </item>
   <item>
    <widget class="ctkCollapsibleButton" name="RegistrationCollapsibleWidget">
     <property name="text">
      <string>Registration</string>
     </property>
     <property name="collapsed">
      <bool>false</bool>
     </property>
     <property name="flat">
      <bool>false</bool>
     </property>
     <layout class="QVBoxLayout" name="RegistrationVerticalLayout">
      <property name="spacing">
       <number>12</number>
      </property>
      <property name="leftMargin">
       <number>12</number>
      </property>
      <property name="topMargin">
       <number>12</number>
      </property>
      <property name="rightMargin">
       <number>0</number>
      </property>
      <property name="bottomMargin">
       <number>12</number>
      </property>
      <item>
       <widget class="ctkFittedTextBrowser" name="RegistrationTextBrowser">
        <property name="sizePolicy">
         <sizepolicy hsizetype="Ignored" vsizetype="Minimum">
          <horstretch>0</horstretch>
          <verstretch>0</verstretch>
         </sizepolicy>
        </property>
        <property name="frameShape">
         <enum>QFrame::NoFrame</enum>
        </property>
        <property name="verticalScrollBarPolicy">
         <enum>Qt::ScrollBarAlwaysOff</enum>
        </property>
        <property name="html">
         <string>&lt;!DOCTYPE HTML PUBLIC &quot;-//W3C//DTD HTML 4.0//EN&quot; &quot;http://www.w3.org/TR/REC-html40/strict.dtd&quot;&gt;
&lt;html&gt;&lt;head&gt;&lt;meta name=&quot;qrichtext&quot; content=&quot;1&quot; /&gt;&lt;style type=&quot;text/css&quot;&gt;
p, li { white-space: pre-wrap; }
&lt;/style&gt;&lt;/head&gt;&lt;body style=&quot; font-family:'Sans Serif'; font-size:9pt; font-weight:400; font-style:normal;&quot;&gt;
&lt;h2 style=&quot; margin-top:16px; margin-bottom:12px; margin-left:0px; margin-right:0px; -qt-block-indent:0; text-indent:0px;&quot;&gt;&lt;span style=&quot; font-size:x-large; font-weight:600;&quot;&gt;Registration&lt;/span&gt;&lt;/h2&gt;
&lt;p style=&quot; margin-top:12px; margin-bottom:12px; margin-left:0px; margin-right:0px; -qt-block-indent:0; text-indent:0px;&quot;&gt;Here, you will find every registration option implemented.&lt;/p&gt;&lt;/body&gt;&lt;/html&gt;</string>
        </property>
        <property name="openExternalLinks">
         <bool>true</bool>
        </property>
        <property name="collapsed">
         <bool>false</bool>
        </property>
       </widget>
      </item>
     </layout>
    </widget>
   </item>
   <item>
    <spacer name="BottomSpacer">
     <property name="orientation">
      <enum>Qt::Vertical</enum>
     </property>
     <property name="sizeType">
      <enum>QSizePolicy::MinimumExpanding</enum>
     </property>
     <property name="sizeHint" stdset="0">
      <size>
       <width>0</width>
       <height>0</height>
>>>>>>> 5ea5446d
      </size>
     </property>
    </spacer>
   </item>
  </layout>
 </widget>
 <layoutdefault spacing="0" margin="0"/>
 <customwidgets>
  <customwidget>
   <class>ctkCollapsibleButton</class>
   <extends>QWidget</extends>
   <header>ctkCollapsibleButton.h</header>
   <container>1</container>
  </customwidget>
  <customwidget>
<<<<<<< HEAD
=======
   <class>ctkFittedTextBrowser</class>
   <extends>QTextBrowser</extends>
   <header>ctkFittedTextBrowser.h</header>
  </customwidget>
  <customwidget>
>>>>>>> 5ea5446d
   <class>qSlicerWidget</class>
   <extends>QWidget</extends>
   <header>qSlicerWidget.h</header>
   <container>1</container>
  </customwidget>
 </customwidgets>
 <resources/>
 <connections/>
</ui><|MERGE_RESOLUTION|>--- conflicted
+++ resolved
@@ -6,55 +6,8 @@
    <rect>
     <x>0</x>
     <y>0</y>
-<<<<<<< HEAD
-    <width>458</width>
-    <height>872</height>
-   </rect>
-  </property>
-  <property name="windowTitle">
-   <string>Project PROUT</string>
-  </property>
-  <layout class="QVBoxLayout" name="panelVerticalLayout">
-   <item>
-    <widget class="QComboBox" name="volume"/>
-   </item>
-   <item>
-    <layout class="QHBoxLayout" name="image_data">
-     <item>
-      <widget class="QLabel" name="dim_text_label">
-       <property name="text">
-        <string>Image Dimensions:</string>
-       </property>
-      </widget>
-     </item>
-     <item>
-      <widget class="QLabel" name="dim_label">
-       <property name="text">
-        <string>...</string>
-       </property>
-      </widget>
-     </item>
-    </layout>
-   </item>
-   <item>
-    <widget class="ctkCollapsibleButton" name="CroppingCollapsibleWidget" native="true">
-     <property name="enabled">
-      <bool>true</bool>
-     </property>
-     <property name="text" stdset="0">
-      <string>Cropping</string>
-     </property>
-     <property name="collapsed" stdset="0">
-      <bool>true</bool>
-     </property>
-     <layout class="QVBoxLayout" name="verticalLayout">
-      <item>
-       <widget class="QLabel" name="input_label">
-        <property name="text">
-         <string>Start and end value for each axis:</string>
-=======
-    <width>463</width>
-    <height>1180</height>
+    <width>373</width>
+    <height>819</height>
    </rect>
   </property>
   <property name="windowTitle">
@@ -107,7 +60,7 @@
      <property name="collapsed">
       <bool>false</bool>
      </property>
-     <layout class="QVBoxLayout" name="PreprocessingVerticalLayout" stretch="0,0">
+     <layout class="QVBoxLayout" name="PreprocessingVerticalLayout" stretch="0,0,0,0,0">
       <property name="spacing">
        <number>12</number>
       </property>
@@ -150,60 +103,125 @@
         </property>
         <property name="collapsed">
          <bool>false</bool>
->>>>>>> 5ea5446d
         </property>
        </widget>
       </item>
       <item>
-<<<<<<< HEAD
-       <layout class="QGridLayout" name="crop_interface">
-        <item row="0" column="2">
-         <widget class="QSpinBox" name="ex"/>
-        </item>
-        <item row="2" column="0">
-         <widget class="QLabel" name="z">
+       <widget class="QComboBox" name="volume">
+        <property name="currentText">
+         <string/>
+        </property>
+        <property name="placeholderText">
+         <string/>
+        </property>
+       </widget>
+      </item>
+      <item>
+       <layout class="QHBoxLayout" name="image_data">
+        <item>
+         <widget class="QLabel" name="dim_text_label">
           <property name="text">
-           <string>z</string>
+           <string>Image Dimensions:</string>
           </property>
          </widget>
         </item>
-        <item row="1" column="0">
-         <widget class="QLabel" name="y">
+        <item>
+         <widget class="QLabel" name="dim_label">
           <property name="text">
-           <string>y</string>
-          </property>
-         </widget>
-        </item>
-        <item row="1" column="2">
-         <widget class="QSpinBox" name="ey"/>
-        </item>
-        <item row="2" column="1">
-         <widget class="QSpinBox" name="sz"/>
-        </item>
-        <item row="1" column="1">
-         <widget class="QSpinBox" name="sy"/>
-        </item>
-        <item row="0" column="1">
-         <widget class="QSpinBox" name="sx"/>
-        </item>
-        <item row="2" column="2">
-         <widget class="QSpinBox" name="ez"/>
-        </item>
-        <item row="0" column="0">
-         <widget class="QLabel" name="x">
-          <property name="text">
-           <string>x</string>
+           <string>…</string>
           </property>
          </widget>
         </item>
        </layout>
       </item>
       <item>
-       <widget class="QPushButton" name="crop_button">
+       <widget class="ctkCollapsibleButton" name="CroppingCollapsibleWidget">
+        <property name="enabled">
+         <bool>true</bool>
+        </property>
         <property name="text">
-         <string>Crop</string>
-        </property>
-=======
+         <string>Cropping</string>
+        </property>
+        <property name="collapsed">
+         <bool>false</bool>
+        </property>
+        <layout class="QVBoxLayout" name="verticalLayout">
+         <property name="spacing">
+          <number>12</number>
+         </property>
+         <property name="leftMargin">
+          <number>12</number>
+         </property>
+         <property name="topMargin">
+          <number>12</number>
+         </property>
+         <property name="rightMargin">
+          <number>0</number>
+         </property>
+         <property name="bottomMargin">
+          <number>12</number>
+         </property>
+         <item>
+          <widget class="QLabel" name="input_label">
+           <property name="text">
+            <string>Start and end value for each axis:</string>
+           </property>
+          </widget>
+         </item>
+         <item>
+          <layout class="QGridLayout" name="crop_interface">
+           <item row="0" column="2">
+            <widget class="QSpinBox" name="ex"/>
+           </item>
+           <item row="2" column="0">
+            <widget class="QLabel" name="z">
+             <property name="text">
+              <string>z</string>
+             </property>
+            </widget>
+           </item>
+           <item row="1" column="0">
+            <widget class="QLabel" name="y">
+             <property name="text">
+              <string>y</string>
+             </property>
+            </widget>
+           </item>
+           <item row="1" column="2">
+            <widget class="QSpinBox" name="ey"/>
+           </item>
+           <item row="2" column="1">
+            <widget class="QSpinBox" name="sz"/>
+           </item>
+           <item row="1" column="1">
+            <widget class="QSpinBox" name="sy"/>
+           </item>
+           <item row="0" column="1">
+            <widget class="QSpinBox" name="sx"/>
+           </item>
+           <item row="2" column="2">
+            <widget class="QSpinBox" name="ez"/>
+           </item>
+           <item row="0" column="0">
+            <widget class="QLabel" name="x">
+             <property name="text">
+              <string>x</string>
+             </property>
+            </widget>
+           </item>
+          </layout>
+         </item>
+         <item>
+          <widget class="QPushButton" name="crop_button">
+           <property name="text">
+            <string>Crop</string>
+           </property>
+          </widget>
+         </item>
+        </layout>
+       </widget>
+      </item>
+      <item>
        <widget class="ctkCollapsibleButton" name="ResamplingCollapsibleWidget">
         <property name="text">
          <string>Resampling</string>
@@ -286,23 +304,12 @@
           </widget>
          </item>
         </layout>
->>>>>>> 5ea5446d
        </widget>
       </item>
      </layout>
     </widget>
    </item>
    <item>
-<<<<<<< HEAD
-    <spacer name="verticalSpacer">
-     <property name="orientation">
-      <enum>Qt::Vertical</enum>
-     </property>
-     <property name="sizeHint" stdset="0">
-      <size>
-       <width>20</width>
-       <height>40</height>
-=======
     <spacer name="InBetweenSpacer">
      <property name="orientation">
       <enum>Qt::Vertical</enum>
@@ -390,7 +397,6 @@
       <size>
        <width>0</width>
        <height>0</height>
->>>>>>> 5ea5446d
       </size>
      </property>
     </spacer>
@@ -406,14 +412,11 @@
    <container>1</container>
   </customwidget>
   <customwidget>
-<<<<<<< HEAD
-=======
    <class>ctkFittedTextBrowser</class>
    <extends>QTextBrowser</extends>
    <header>ctkFittedTextBrowser.h</header>
   </customwidget>
   <customwidget>
->>>>>>> 5ea5446d
    <class>qSlicerWidget</class>
    <extends>QWidget</extends>
    <header>qSlicerWidget.h</header>
