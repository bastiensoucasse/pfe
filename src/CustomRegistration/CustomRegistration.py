"""
The Custom Registration module for Slicer provides the features for 3D images registration, based on the ITK library.
"""

import datetime
import os
import pickle
import unittest
from math import pi

import Elastix
import numpy as np
import SimpleITK as sitk
import sitkUtils as su
import vtk
from ctk import ctkCollapsibleButton, ctkCollapsibleGroupBox, ctkComboBox
from Processes import Process, ProcessesLogic
from qt import (
    QCheckBox,
    QDialog,
    QDoubleSpinBox,
    QElapsedTimer,
    QFileDialog,
    QGroupBox,
    QHBoxLayout,
    QInputDialog,
    QLabel,
    QLineEdit,
    QMessageBox,
    QProgressBar,
    QPushButton,
    QSlider,
    QSpinBox,
    QTimer,
    QVBoxLayout,
)
from slicer import (
    app,
    modules,
    mrmlScene,
    util,
    vtkMRMLScalarVolumeDisplayNode,
    vtkMRMLScalarVolumeNode,
    vtkMRMLScene,
)
from slicer.ScriptedLoadableModule import (
    ScriptedLoadableModule,
    ScriptedLoadableModuleLogic,
    ScriptedLoadableModuleTest,
    ScriptedLoadableModuleWidget,
)


class CustomRegistration(ScriptedLoadableModule):
    """
    Main class for the Custom Registration module used to define the module's metadata.
    """

    def __init__(self, parent) -> None:
        ScriptedLoadableModule.__init__(self, parent)

        self.parent.title = "CustomRegistration"
        self.parent.categories = ["PFE"]
        self.parent.dependencies = []
        self.parent.contributors = [
            "Wissam Boussella (Université de Bordeaux)",
            "Iantsa Provost (Université de Bordeaux)",
            "Bastien Soucasse (Université de Bordeaux)",
            "Tony Wolff (Université de Bordeaux)",
        ]
        self.parent.helpText = "This module provides features for 3D images registration, based on the ITK library."
        self.parent.acknowledgementText = "This project is supported and supervised by the reseacher and professor Fabien Baldacci (Université de Bordeaux)."


class CustomRegistrationLogic(ScriptedLoadableModuleLogic):
    """
    Logic class for the Custom Registration module used to define the module's algorithms.
    """

    def __init__(self) -> None:
        ScriptedLoadableModuleLogic.__init__(self)

    #
    # ROI SELECTION
    #

    def create_mask(
        self, volume: vtkMRMLScalarVolumeNode, threshold: int
    ) -> vtkMRMLScalarVolumeNode:
        """
        Creates a binary mask that selects the voxel of the image that are greater than the threshold.

        Parameters:
            volume: The VTK volume.
            threshold: The threshold value.

        Returns:
            The ROI binary mask as a VTK volume.
        """

        mask = self.sitk_to_vtk(
            sitk.BinaryThreshold(
                self.vtk_to_sitk(volume),
                lowerThreshold=threshold,
                upperThreshold=1000000,
            )
        )
        self.transfer_volume_metadata(volume, mask)
        return mask

    def select_roi(
        self, volume: vtkMRMLScalarVolumeNode, mask: vtkMRMLScalarVolumeNode
    ) -> vtkMRMLScalarVolumeNode:
        """
        Selects as ROI the largest connected component after a threshold.

        Parameters:
            volume: The VTK volume to select the ROI from.
            mask_volume: The ROI binary mask as a SimpleITK image.
            threshold: The threshold value.

        Returns:
            The VTK volume representing the ROI of the input volume.
        """

        # :COMMENT: Apply connected component filter.
        label_map = sitk.ConnectedComponent(self.vtk_to_sitk(mask))

        # :COMMENT: Find largest connected component.
        label_shape_stats = sitk.LabelShapeStatisticsImageFilter()
        label_shape_stats.Execute(label_map)
        max_size = 0
        largest_label = 1
        for label in range(1, label_shape_stats.GetNumberOfLabels() + 1):
            size = label_shape_stats.GetPhysicalSize(label)
            if size > max_size:
                max_size = size
                largest_label = label

        # :COMMENT: Use binary image of largest connected component as ROI.
        binary = sitk.BinaryThreshold(
            label_map, lowerThreshold=largest_label, upperThreshold=largest_label
        )

        roi = self.sitk_to_vtk(sitk.Mask(self.vtk_to_sitk(volume), binary))
        self.transfer_volume_metadata(volume, roi)
        return roi

    #
    # CROPPING
    #

    def crop(
        self, volume: vtkMRMLScalarVolumeNode, start, end
    ) -> vtkMRMLScalarVolumeNode:
        """
        Crops a volume using the selected algorithm.

        Parameters:
            volume: The VTK volume to be cropped.
            start: The start point of the cropping region.
            end: The end point of the cropping region.

        Returns:
            The cropped VTK volume.
        """

        # :TODO:Iantsa: Delete former implementation when done with report.
        # crop_filter = sitk.ExtractImageFilter()
        # crop_filter.SetIndex(index)
        # crop_filter.SetSize(size)
        # cropped_image = crop_filter.Execute(image)
        # return cropped_image

        # :COMMENT: Convert the volume to a SimpleITK image.
        image = self.vtk_to_sitk(volume)

        # :COMMENT: Get the size of the original image.
        size = image.GetSize()

        # :COMMENT: Create a cropping filter.
        crop_filter = sitk.CropImageFilter()

        # :COMMENT: Set the lower and upper cropping indices
        crop_filter.SetLowerBoundaryCropSize(start)
        crop_filter.SetUpperBoundaryCropSize([size[i] - end[i] for i in range(3)])

        # :COMMENT: Crop the image.
        cropped_image = crop_filter.Execute(image)

        # :COMMENT: Convert the cropped SimpleITK image back to a VTK volume.
        cropped_volume = self.sitk_to_vtk(cropped_image)

        # :COMMENT: Transfer the initial volume metadata.
        self.transfer_volume_metadata(volume, cropped_volume)

        return cropped_volume

    #
    # RESAMPLING
    #

    def resample(
        self,
        input_volume: vtkMRMLScalarVolumeNode,
        target_volume: vtkMRMLScalarVolumeNode,
    ) -> vtkMRMLScalarVolumeNode:
        """
        Resamples a volume selected as input to march a volume selected as target (dimensions, pixel size).

        Parameters:
            input_volume: The VTK volume selected as input volume.
            target_volume: The VTK volume selected as target volume.

        Returns:
            The resampled version of the input volume, matchin the target volume.
        """

        # :COMMENT: Use the default transform.
        transform = sitk.Transform()

        # :COMMENT: Use the default interpolation.
        interpolator = sitk.sitkLinear

        # :COMMENT: Resample the input image to match the reference image's size, spacing, and origin.
        resampled_volume = self.sitk_to_vtk(
            sitk.Resample(
                self.vtk_to_sitk(input_volume),
                self.vtk_to_sitk(target_volume),
                transform,
                interpolator,
            )
        )
        self.transfer_volume_metadata(input_volume, resampled_volume)
        resampled_volume.SetSpacing(target_volume.GetSpacing())
        return resampled_volume

    #
    # UTILITIES
    #

    def vtk_to_sitk(self, volume: vtkMRMLScalarVolumeNode) -> sitk.Image:
        """
        Converts a VTK volume into a SimpleITK image.

        Parameters:
            volume: The VTK volume to convert.

        Returns:
            The SimpleITK image.
        """

        volume_image_data = volume.GetImageData()
        np_array = vtk.util.numpy_support.vtk_to_numpy(volume_image_data.GetPointData().GetScalars())  # type: ignore
        np_array = np.reshape(np_array, volume_image_data.GetDimensions()[::-1])
        image = sitk.GetImageFromArray(np_array)
        return image

    def sitk_to_vtk(self, image: sitk.Image) -> vtkMRMLScalarVolumeNode:
        """
        Converts a SimpleITK image to a VTK volume.

        Parameters:
            image: The SimpleITK image to convert.

        Returns:
            The VTK volume.
        """

        np_array = sitk.GetArrayFromImage(image)
        volume_image_data = vtk.vtkImageData()
        volume_image_data.SetDimensions(np_array.shape[::-1])
        volume_image_data.AllocateScalars(vtk.VTK_FLOAT, 1)
        vtk_array = vtk.util.numpy_support.numpy_to_vtk(np_array.flatten())  # type: ignore
        volume_image_data.GetPointData().SetScalars(vtk_array)
        volume = vtkMRMLScalarVolumeNode()
        volume.SetAndObserveImageData(volume_image_data)
        return volume

    def transfer_volume_metadata(
        self,
        source_volume: vtkMRMLScalarVolumeNode,
        target_volume: vtkMRMLScalarVolumeNode,
    ) -> None:
        """
        Copies the metadata from the source volume to the target volume.

        Parameters:
            source_volume: The VTK volume to copy the metadata from.
            target_volume: The VTK volume to copy the metadata to.
        """

        # :COMMENT: Retrieve the metadata from the source volume.
        spacing = source_volume.GetSpacing()
        origin = source_volume.GetOrigin()
        ijk_to_ras_direction_matrix = vtk.vtkMatrix4x4()
        source_volume.GetIJKToRASDirectionMatrix(ijk_to_ras_direction_matrix)

        # :COMMENT: Apply the metadata to the target volume.
        target_volume.SetSpacing(spacing)
        target_volume.SetOrigin(origin)
        target_volume.SetIJKToRASDirectionMatrix(ijk_to_ras_direction_matrix)


class CustomRegistrationWidget(ScriptedLoadableModuleWidget):
    """
    Widget class for the Custom Registration module used to define the module's panel interface.
    """

    def __init__(self, parent=None) -> None:
        ScriptedLoadableModuleWidget.__init__(self, parent)

    def setup(self) -> None:
        """
        Sets up the widget for the module by adding a welcome message to the layout.
        """

        # :COMMENT: Initialize the widget.
        ScriptedLoadableModuleWidget.setup(self)

        # :COMMENT: Initialize the logic.
        self.logic = CustomRegistrationLogic()
        assert self.logic

        # :COMMENT: Hide the useless widgets.
        util.setApplicationLogoVisible(False)
        util.setModulePanelTitleVisible(False)
        util.setModuleHelpSectionVisible(False)

        # :COMMENT: Load the panel UI.
        self.panel = util.loadUI(self.resourcePath("UI/Panel.ui"))
        assert self.panel

        # :COMMENT: Apply the color palette to the panel.
        self.panel.setPalette(util.mainWindow().palette)

        # :COMMENT: Insert the panel UI into the layout.
        self.layout.addWidget(self.panel)

        # :COMMENT: Collapse all the collapsible buttons.
        collapsible_buttons = self.panel.findChildren(ctkCollapsibleButton)
        for collapsible_widget in collapsible_buttons:
            collapsible_widget.collapsed = True

        # :COMMENT: Initialize the volume list.
        self.volumes = []

        # :COMMENT: Set up the input/target volume architecture.
        self.setup_input_volume()
        self.setup_target_volume()

        # :COMMENT: Set up the module regions.
        self.setup_view()
        self.setup_pascal_only_mode()
        self.setup_roi_selection()
        self.setup_cropping()
        self.setup_resampling()
        self.setup_registration()
        self.setup_plugin_loading()

        # :COMMENT: Add observer to update combobox when new volume is added to MRML Scene.
        self.scene_observers = [
            mrmlScene.AddObserver(vtkMRMLScene.NodeAddedEvent, self.update),
            mrmlScene.AddObserver(vtkMRMLScene.NodeRemovedEvent, self.update),
            # :TODO:Bastien: Add observer for volume modified event.
        ]

        # :COMMENT: Launch the first volume list update.
        self.update_allowed = True
        self.update()

    def cleanup(self) -> None:
        """
        Cleans up the module from any observer.
        """

        for observer in self.scene_observers:
            mrmlScene.RemoveObserver(observer)

        self.reset()

    def reset(self) -> None:
        """
        Resets all parameters to their default values.
        """

        # Reset the input/target volume architecture.
        self.reset_input_volume()
        self.reset_target_volume()

        # Reset the module regions.
        self.reset_view()
        self.reset_pascal_only_mode()
        self.reset_roi_selection()
        self.reset_cropping()
        self.reset_resampling()
        self.reset_registration()
        self.reset_plugin_loading()

    def update(self, caller=None, event=None) -> None:
        """
        Updates the list of volumes, the view, and the panel, as well as the different module regions accordingly.

        Parameters:
            caller: The widget calling this method.
            event: The event that triggered this method.
        """

        if not self.update_allowed:
            return

        def update_volume_list() -> None:
            """
            Updates the list of volumes by retrieving the volumes that are not ROI masks in the scene.
            """

            self.volumes = [
                volume
                for volume in mrmlScene.GetNodesByClass("vtkMRMLScalarVolumeNode")
                if not volume.GetName().endswith("ROI Mask")
                and not volume.GetName().endswith("ROI Volume")
            ]

        def update_panel(variation: str = "all") -> None:
            """
            Updates the elements from the panel such as the volume combo boxes and their information labels (dimensions and spacing).

            Parameters:
                variation: Either "input", "target", or "all".
            """

            # :COMMENT: Ensure the variation is valid.
            assert variation in ["input", "target", "all"]

            # :COMMENT: Handle the "all" variation.
            if variation == "all":
                update_panel("input")
                update_panel("target")
                return

            # :COMMENT: Define the combo boxes.
            volume_combo_box = self.get_ui(
                ctkComboBox, f"{variation.capitalize()}VolumeComboBox"
            )
            volume_dimensions_value_label = self.get_ui(
                QLabel, f"{variation.capitalize()}VolumeDimensionsValueLabel"
            )
            volume_spacing_value_label = self.get_ui(
                QLabel, f"{variation.capitalize()}VolumeSpacingValueLabel"
            )

            # :COMMENT: Reset the volume combo box.
            volume_combo_box.clear()

            # :COMMENT: Add the available volumes to the combo box.
            for i in range(len(self.volumes)):
                volume = self.volumes[i]
                volume_combo_box.addItem(volume.GetName())

            # :COMMENT: Add the utility options to the combo box.
            volume_combo_box.addItem("Rename current volume…")
            volume_combo_box.addItem("Delete current volume…")

            # :COMMENT: Retrieve the volume and its index.
            if variation == "input":
                volume = self.input_volume
                volume_index = self.input_volume_index
            else:
                volume = self.target_volume
                volume_index = self.target_volume_index

            # :COMMENT: Reset the combo box if volume is None.
            if not volume:
                volume_combo_box.setCurrentIndex(-1)
                volume_dimensions_value_label.setText("…")
                return

            # :COMMENT: Set the combo box position.
            volume_combo_box.setCurrentIndex(volume_index)

            # :COMMENT: Display the dimensions.
            volume_dimensions = volume.GetImageData().GetDimensions()
            volume_dimensions_value_label.setText(
                "{} x {} x {}".format(
                    volume_dimensions[0],
                    volume_dimensions[1],
                    volume_dimensions[2],
                )
            )

            # :COMMENT: Display the spacing.
            volume_spacing = volume.GetSpacing()
            volume_spacing_value_label.setText(
                "{:.1f} x {:.1f} x {:.1f}".format(
                    volume_spacing[0],
                    volume_spacing[1],
                    volume_spacing[2],
                )
            )

        # :COMMENT: Update the in-memory volume list and the associated panel elements.
        update_volume_list()
        update_panel()

        # :COMMENT: Update the module regions.
        self.update_view()
        self.update_pascal_only_mode()
        self.update_roi_selection()
        self.update_cropping()
        self.update_resampling()
        self.update_plugin_loading()

    #
    # INPUT VOLUME
    #

    def setup_input_volume(self) -> None:
        """
        Sets up the input volume architecture by initializing the data and retrieving the UI widgets.
        """

        # :COMMENT: Retreive the input volume combo box.
        self.input_volume_combo_box = self.get_ui(ctkComboBox, "InputVolumeComboBox")

        # :COMMENT: Initialize the input volume.
        self.input_volume = None
        self.input_volume_index = None

        def on_input_volume_combo_box_changed(index: int) -> None:
            """
            Handles change of input volume with options.

            Called when an item in an input volume combobox is selected.

            Parameters:
                index: The input volume index.
            """

            OPTIONS = ["Delete current volume…", "Rename current volume…"]

            # :COMMENT: Retrieve the selection text.
            name = self.input_volume_combo_box.currentText

            # :COMMENT: Handle the different options.
            if name in OPTIONS:
                # :COMMENT: Ensure that there is at least one volume imported.
                if len(self.volumes) < 1:
                    self.update()
                    self.display_error_message("No volumes imported.")
                    return

                # :COMMENT: Ensure that a volume is selected as input.
                if not self.input_volume:
                    self.update()
                    self.display_error_message("Please select a volume first.")
                    return

                if name == "Rename current volume…":
                    self.rename_input_volume()
                    return

                if name == "Delete current volume…":
                    self.delete_input_volume()
                    return

            # :COMMENT: Select the volume at specified index otherwise.
            self.choose_input_volume(index)

        # :COMMENT: Connect the input volume combo box.
        self.input_volume_combo_box.activated.connect(on_input_volume_combo_box_changed)

    def reset_input_volume(self) -> None:
        """
        Resets the input volume to None.
        """

        # :COMMENT: Reset the input volume.
        self.choose_input_volume()

    def choose_input_volume(self, index: int = -1) -> None:
        """
        Selects an input volume.
        """

        if index < 0:
            self.input_volume = None
            self.input_volume_index = None
            assert not self.input_volume
        else:
            self.input_volume = self.volumes[index]
            self.input_volume_index = index
            assert self.input_volume
        self.update()

    def rename_input_volume(self) -> None:
        """
        Loads the renaming feature with a minimal window.
        """

        # :COMMENT: Define the handler.
        def rename_volume_handler(result) -> None:
            """
            Applies the renaming of the input volume.

            Parameters:
                result: The result of the input dialog.
            """

            if result == QDialog.Accepted:
                # :COMMENT: Ensure that a volume is input.
                assert self.input_volume

                # :COMMENT: Retrieve the new name and apply it.
                new_name = self.renaming_input_dialog.textValue()
                self.input_volume.SetName(new_name)

                # :COMMENT: Log the renaming.
                print(
                    f'"{self.renaming_old_name}" has been renamed to "{self.input_volume.GetName()}".'
                )

            # :DIRTY:Bastien: Find a way to add modified node event observer in the setup.
            self.update()

        # :COMMENT: Ensure that a volume is selected as input.
        assert self.input_volume

        # :COMMENT: Save the old name for logging.
        self.renaming_old_name = self.input_volume.GetName()

        # :COMMENT: Open an input dialog for the new name.
        self.renaming_input_dialog = QInputDialog(None)
        self.renaming_input_dialog.setWindowTitle("Rename Volume")
        self.renaming_input_dialog.setLabelText("Enter the new name:")
        self.renaming_input_dialog.setModal(True)
        self.renaming_input_dialog.setTextValue(self.input_volume.GetName())
        self.renaming_input_dialog.finished.connect(rename_volume_handler)
        self.renaming_input_dialog.show()

    def delete_input_volume(self) -> None:
        """
        Deletes the current input volume.
        """

        assert self.input_volume
        volume = self.input_volume
        if self.input_volume_index == self.target_volume_index:
            self.reset_target_volume()
        self.reset_input_volume()
        self.update_allowed = False
        mrmlScene.RemoveNode(volume)
        self.update_allowed = True
        print(f'"{volume.GetName()}" has been deleted.')
        volume = None

    #
    # TARGET VOLUME
    #

    def setup_target_volume(self) -> None:
        """
        Sets up the target volume architecture by initializing the data and retrieving the UI widgets.
        """

        # :COMMENT: Retreive the target volume combo box.
        self.target_volume_combo_box = self.get_ui(ctkComboBox, "TargetVolumeComboBox")

        # :COMMENT: Initialize the target volume.
        self.target_volume = None
        self.target_volume_index = None

        def on_target_volume_combo_box_changed(index: int) -> None:
            """
            Handles change of target volume with options.

            Called when an item in a target volume combobox is selected.

            Parameters:
                index: The target volume index.
            """

            OPTIONS = ["Delete current volume…", "Rename current volume…"]

            # :COMMENT: Retrieve the selection text.
            name = self.target_volume_combo_box.currentText

            # :COMMENT: Handle the different options.
            if name in OPTIONS:
                # :COMMENT: Ensure that there is at least one volume imported.
                if len(self.volumes) < 1:
                    self.update()
                    self.display_error_message("No volumes imported.")
                    return

                # :COMMENT: Ensure that a volume is selected as target.
                if not self.target_volume:
                    self.update()
                    self.display_error_message("Please select a volume first.")
                    return

                if name == "Rename current volume…":
                    self.rename_target_volume()
                    return

                if name == "Delete current volume…":
                    self.delete_target_volume()
                    return

            # :COMMENT: Select the volume at specified index otherwise.
            self.choose_target_volume(index)

        # :COMMENT: Connect the target volume combo box.
        self.target_volume_combo_box.activated.connect(
            on_target_volume_combo_box_changed
        )

    def reset_target_volume(self) -> None:
        """
        Resets the target volume to None.
        """

        # :COMMENT: Clear the view (top visualization).
        self.choose_target_volume()

    def choose_target_volume(self, index: int = -1) -> None:
        """
        Selects an target volume.
        """

        if index < 0:
            self.target_volume = None
            self.target_volume_index = None
            assert not self.target_volume
        else:
            self.target_volume = self.volumes[index]
            self.target_volume_index = index
            assert self.target_volume
        self.update()

    def rename_target_volume(self) -> None:
        """
        Loads the renaming feature with a minimal window.
        """

        # :COMMENT: Define the handler.
        def rename_volume_handler(result) -> None:
            """
            Applies the renaming of the target volume.

            Parameters:
                result: The result of the target dialog.
            """

            if result == QDialog.Accepted:
                # :COMMENT: Ensure that a volume is target.
                assert self.target_volume

                # :COMMENT: Retrieve the new name and apply it.
                new_name = self.renaming_target_dialog.textValue()
                self.target_volume.SetName(new_name)

                # :COMMENT: Log the renaming.
                print(
                    f'"{self.renaming_old_name}" has been renamed to "{self.target_volume.GetName()}".'
                )

            # :DIRTY:Bastien: Find a way to add modified node event observer in the setup.
            self.update()

        # :COMMENT: Ensure that a volume is selected as target.
        assert self.target_volume

        # :COMMENT: Save the old name for logging.
        self.renaming_old_name = self.target_volume.GetName()

        # :COMMENT: Open an target dialog for the new name.
        self.renaming_target_dialog = QInputDialog(None)
        self.renaming_target_dialog.setWindowTitle("Rename Volume")
        self.renaming_target_dialog.setLabelText("Enter the new name:")
        self.renaming_target_dialog.setModal(True)
        self.renaming_target_dialog.setTextValue(self.target_volume.GetName())
        self.renaming_target_dialog.finished.connect(rename_volume_handler)
        self.renaming_target_dialog.show()

    def delete_target_volume(self) -> None:
        """
        Deletes the current target volume.
        """

        assert self.target_volume
        volume = self.target_volume
        if self.target_volume_index == self.input_volume_index:
            self.reset_input_volume()
        self.reset_target_volume()
        self.update_allowed = False
        mrmlScene.RemoveNode(volume)
        self.update_allowed = True
        print(f'"{volume.GetName()}" has been deleted.')
        volume = None

    #
    # VIEW INTERFACE
    #

    def setup_view(self) -> None:
        """
        Sets up the view by retrieving the 2D views.
        """

        VIEWS = ["Red", "Green", "Yellow"]

        # :COMMENT: List of vtkMRMLSliceCompositeNode objects that provide an interface for manipulating the properties of a slice composite node.
        self.slice_composite_nodes = []

        # :COMMENT: List of vtkMRMLSliceLogic objects that provide logic for manipulating a slice view of a volume.
        self.slice_logic = []

        # :COMMENT: Retrieve the objects for each view.
        for i in range(len(VIEWS)):
            self.slice_composite_nodes.append(
                mrmlScene.GetNodeByID(f"vtkMRMLSliceCompositeNode{VIEWS[i]}")
            )
            assert self.slice_composite_nodes[i]

            self.slice_logic.append(
                app.layoutManager().sliceWidget(VIEWS[i]).sliceLogic()
            )
            assert self.slice_logic[i]

        # :COMMENT: Initialize the view.
        self.reset_view()

    def reset_view(self) -> None:
        """
        Resets the view by clearing the 2D views.
        """

        # :COMMENT: Clear each of the slice composite nodes.
        for i in range(len(self.slice_composite_nodes)):
            slice_node = self.slice_logic[i].GetSliceNode()
            slice_node.SetOrientationToAxial()

        # :COMMENT: Update the slice composite nodes.
        self.update_view()

    def update_view(self) -> None:
        """
        Updates the view by setting all the 2D views to their volume, or to blank if there is no volume assigned.
        """

        # :COMMENT: Update the input view.
        if self.input_volume:
            self.update_specific_view(
                0,
                self.input_volume,
                mask=self.input_foreground_volume,
            )
        else:
            self.update_specific_view(0, None)

        # :COMMENT: Update the target view.
        if self.target_volume:
            self.update_specific_view(
                1,
                self.target_volume,
                mask=self.target_foreground_volume,
            )
        else:
            self.update_specific_view(1, None)

        # :COMMENT: Update the difference map view.
        # :TODO:Bastien: Add support for the difference map (during merge).
        self.update_specific_view(2, None)

    def update_specific_view(
        self,
        view_id: int,
        volume: vtkMRMLScalarVolumeNode,
        mask: vtkMRMLScalarVolumeNode = None,
    ) -> None:
        """
        Updates a given 2D view with the given volume and mask if needed.

        Parameters:
            view_id: The 2D view ID.
            volume: The given volume.
            mask: The given mask.
        """

        # :COMMENT: Set to blank if no volume.
        if not volume:
            self.slice_composite_nodes[view_id].SetBackgroundVolumeID("")
            self.slice_composite_nodes[view_id].SetForegroundVolumeID("")
            return

        # :COMMENT: Display the selected volume.
        self.slice_composite_nodes[view_id].SetBackgroundVolumeID(volume.GetID())
        if mask:
            self.slice_composite_nodes[view_id].SetForegroundVolumeID(mask.GetID())
            self.slice_composite_nodes[view_id].SetForegroundOpacity(0.5)

        # :COMMENT: Scale the view to the volumes.
        self.slice_logic[view_id].FitSliceToAll()

    #
    # PASCAL-ONLY MODE
    #

    def setup_pascal_only_mode(self) -> None:
        """
        …
        """

        # :COMMENT: Retrieve the Pascal-only mode checkbox.
        self.pascal_only_mode_checkbox = self.get_ui(
            QCheckBox, "PascalOnlyModeCheckBox"
        )
        self.pascal_only_mode_checkbox.clicked.connect(self.update_pascal_only_mode)

        # :COMMENT: Retrieve the 3D widget.
        self.three_dimension_widget = app.layoutManager().threeDWidget(0)
        assert self.three_dimension_widget

        # :COMMENT: Retrieve the rendering logic.
        self.rendering_logic = modules.volumerendering.logic()
        assert self.rendering_logic

        # :COMMENT: Initialize the rendering dispplay node.
        self.rendering_display_node = None

        # :COMMENT: Initialize the Pascal-only mode.
        self.reset_pascal_only_mode()

    def reset_pascal_only_mode(self) -> None:
        """
        …
        """

        # :COMMENT: Uncheck the Pascal-only mode checkbox and update the Pascal-only mode.
        self.pascal_only_mode_checkbox.setChecked(False)
        self.update_pascal_only_mode()

    def update_pascal_only_mode(self) -> None:
        """
        …
        """

        # :COMMENT: Remove any volume from the 3D view.
        if self.rendering_display_node:
            self.update_allowed = False
            mrmlScene.RemoveNode(self.rendering_display_node)
            self.rendering_display_node = None
            self.update_allowed = True

        # :COMMENT: If Pascal-only mode is disabled, hide the 3D widget and return.
        if not self.pascal_only_mode_checkbox.isChecked():
            self.three_dimension_widget.setVisible(False)
            return

        # :COMMENT: Display the 3D widget.
        self.three_dimension_widget.setVisible(True)

        # :COMMENT: Display the input volume into the 3D view.
        if self.input_volume:
            self.update_allowed = False
            self.rendering_display_node = (
                self.rendering_logic.CreateVolumeRenderingDisplayNode()
            )
            self.rendering_display_node.UnRegister(self.rendering_logic)
            self.rendering_display_node.SetName(
                "CustomRegistrationRenderingDisplayNode"
            )
            mrmlScene.AddNode(self.rendering_display_node)
            self.input_volume.AddAndObserveDisplayNodeID(
                self.rendering_display_node.GetID()
            )
            self.rendering_logic.UpdateDisplayNodeFromVolumeNode(
                self.rendering_display_node, self.input_volume
            )
            self.update_allowed = True

    #
    # ROI SELECTION
    #

    def setup_roi_selection(self) -> None:
        """
        …
        """

        # :COMMENT: Create a color table node that assigns the ROI mask to red.
        self.red_color_table_node = mrmlScene.AddNewNodeByClass("vtkMRMLColorTableNode")
        self.red_color_table_node.SetTypeToUser()
        self.red_color_table_node.SetNumberOfColors(2)
        self.red_color_table_node.SetColor(0, 0.0, 0.0, 0.0, 0.0)
        self.red_color_table_node.SetColor(1, 1.0, 0.0, 0.0, 1.0)

        # :COMMENT: Create a color table node that assigns the ROI volume to green.
        self.green_color_table_node = mrmlScene.AddNewNodeByClass(
            "vtkMRMLColorTableNode"
        )
        self.green_color_table_node.SetTypeToUser()
        self.green_color_table_node.SetNumberOfColors(2)
        self.green_color_table_node.SetColor(0, 0.0, 0.0, 0.0, 0.0)
        self.green_color_table_node.SetColor(1, 0.0, 1.0, 0.0, 1.0)

        # :COMMENT: Get the collapsible button.
        self.roi_selection_collapsible_button = self.get_ui(
            ctkCollapsibleButton, "ROISelectionCollapsibleWidget"
        )
        self.roi_selection_collapsible_button.clicked.connect(
            lambda: self.update_roi_selection()
        )

        # :COMMENT: Connect the input ROI selection threshold slider.
        self.input_mask_selection_threshold_slider = self.get_ui(
            QSlider, "InputROISelectionThresholdSlider"
        )
        self.input_mask_selection_threshold_slider.valueChanged.connect(
            lambda: self.update_roi_selection("input")
        )
        self.input_mask_selection_threshold_value_label = self.get_ui(
            QLabel, "InputROISelectionThresholdValueLabel"
        )

        # :COMMENT: Connect the target ROI selection threshold slider.
        self.target_mask_selection_threshold_slider = self.get_ui(
            QSlider, "TargetROISelectionThresholdSlider"
        )
        self.target_mask_selection_threshold_slider.valueChanged.connect(
            lambda: self.update_roi_selection("target")
        )
        self.target_mask_selection_threshold_value_label = self.get_ui(
            QLabel, "TargetROISelectionThresholdValueLabel"
        )

        # :COMMENT: Get the ROI selection button.
        self.roi_selection_button = self.get_ui(QPushButton, "ROISelectionButton")
        self.roi_selection_button.clicked.connect(self.select_roi)

        # :COMMENT: Create an empty dictionary in which each ROI mask will be store for a specific volume.
        self.volume_roi_map = {}

        # :COMMENT: Initialize the ROI selection.
        self.input_foreground_volume = None
        self.target_foreground_volume = None
        self.roi_selection_preview_allowed = True
        self.reset_roi_selection()

    def reset_roi_selection(self) -> None:
        """
        …
        """

        # :COMMENT: Reset the ROI selection threshold values.
        self.roi_selection_preview_allowed = False
        self.input_mask_selection_threshold_slider.setValue(0)
        self.target_mask_selection_threshold_slider.setValue(0)
        self.cropping_preview_allowed = True
        self.roi_selection_collapsible_button.collapsed = True

        # :COMMENT: Update the ROI selection.
        self.update_roi_selection()

    def update_roi_selection(self, variation: str = "all") -> None:
        """
        …
        """

        assert variation in ["input", "target", "all"]

        if variation == "all":
            self.update_roi_selection("input")
            self.update_roi_selection("target")

        # :COMMENT: Initialize the threshold value.
        threshold = 0

        # :COMMENT: Update the input threshold value.
        if variation == "input":
            self.slice_composite_nodes[0].SetForegroundVolumeID("")

            if self.input_volume:
                range = self.input_volume.GetImageData().GetScalarRange()
            else:
                range = (0, 255)
            self.roi_selection_preview_allowed = False
            self.input_mask_selection_threshold_slider.setMinimum(range[0])
            self.input_mask_selection_threshold_slider.setMaximum(range[1])
            self.roi_selection_preview_allowed = True

            threshold = self.input_mask_selection_threshold_slider.value
            self.input_mask_selection_threshold_value_label.setText(int(threshold))

        # :COMMENT: Update the target threshold value.
        if variation == "target":
            self.slice_composite_nodes[1].SetForegroundVolumeID("")

            if self.target_volume:
                range = self.target_volume.GetImageData().GetScalarRange()
            else:
                range = (0, 255)
            self.roi_selection_preview_allowed = False
            self.target_mask_selection_threshold_slider.setMinimum(range[0])
            self.target_mask_selection_threshold_slider.setMaximum(range[1])
            self.roi_selection_preview_allowed = True

            threshold = self.target_mask_selection_threshold_slider.value
            self.target_mask_selection_threshold_value_label.setText(int(threshold))

        if self.roi_selection_preview_allowed:
            if self.roi_selection_collapsible_button.isChecked():
                self.preview_roi_selection(variation)
            else:
                self.display_roi(variation)

    def preview_roi_selection(self, variation: str = "all") -> None:
        """
        …
        """

        assert variation in ["input", "target", "all"]

        if variation == "all":
            self.preview_roi_selection("input")
            self.preview_roi_selection("target")

        # :COMMENT: Set the update rule to blocked.
        self.update_allowed = False

        if variation == "input":
            # :COMMENT: Remove the previous input mask if needed.
            if self.input_foreground_volume:
                mrmlScene.RemoveNode(self.input_foreground_volume)
                self.input_foreground_volume = None

            # :COMMENT: Ensure the input volume is not None.
            if not self.input_volume:
                self.update_allowed = True
                return

            # :COMMENT: Call the ROI selection algorithm.
            threshold = self.input_mask_selection_threshold_slider.value
            self.input_foreground_volume = self.logic.create_mask(
                self.input_volume, threshold
            )

            # :COMMENT: Get or create the mask display node.
            mask_display_node = self.input_foreground_volume.GetDisplayNode()
            if not mask_display_node:
                mask_display_node = vtkMRMLScalarVolumeDisplayNode()
                mrmlScene.AddNode(mask_display_node)
                self.input_foreground_volume.SetAndObserveDisplayNodeID(
                    mask_display_node.GetID()
                )

            # :COMMENT: Assign the color map to the mask display.
            mask_display_node.SetAndObserveColorNodeID(
                self.red_color_table_node.GetID()
            )

            # :COMMENT: Add the mask to the scene to visualize it.
            self.input_foreground_volume.SetName(
                f"{self.input_volume.GetName()} ROI Mask"
            )
            mrmlScene.AddNode(self.input_foreground_volume)

            # :COMMENT: Set the update rule to allowed.
            self.update_specific_view(
                0, self.input_volume, self.input_foreground_volume
            )

        if variation == "target":
            # :COMMENT: Remove the previous target mask if needed.
            if self.target_foreground_volume:
                mrmlScene.RemoveNode(self.target_foreground_volume)
                self.target_foreground_volume = None

            # :COMMENT: Ensure the input volume is not None.
            if not self.target_volume:
                self.update_allowed = True
                return

            # :COMMENT: Retrieve the threshold value.
            threshold = self.target_mask_selection_threshold_slider.value

            # :COMMENT: Call the ROI selection algorithm.
            self.target_foreground_volume = self.logic.create_mask(
                self.target_volume, threshold
            )

            # :COMMENT: Get or create the mask display node.
            mask_display_node = self.target_foreground_volume.GetDisplayNode()
            if not mask_display_node:
                mask_display_node = vtkMRMLScalarVolumeDisplayNode()
                mrmlScene.AddNode(mask_display_node)
                self.target_foreground_volume.SetAndObserveDisplayNodeID(
                    mask_display_node.GetID()
                )

            # :COMMENT: Assign the color map to the mask display.
            mask_display_node.SetAndObserveColorNodeID(
                self.red_color_table_node.GetID()
            )

            # :COMMENT: Add the mask to the scene to visualize it.
            self.target_foreground_volume.SetName(
                f"{self.target_volume.GetName()} ROI Mask"
            )
            mrmlScene.AddNode(self.target_foreground_volume)

            # :COMMENT: Set the update rule to allowed.
            self.update_specific_view(
                1, self.target_volume, self.target_foreground_volume
            )

        # :COMMENT: Set the update rule to allowed.
        self.update_allowed = True

    def display_roi(self, variation: str = "all") -> None:
        """
        Displays the ROI volume in green.
        """

        assert variation in ["input", "target", "all"]

        if variation == "all":
            self.display_roi("input")
            self.display_roi("target")

        # :COMMENT: Set the update rule to blocked.
        self.update_allowed = False

        if variation == "input":
            # :COMMENT: Remove the previous input ROI if needed.
            if self.input_foreground_volume:
                mrmlScene.RemoveNode(self.input_foreground_volume)
                self.input_foreground_volume = None

            # :COMMENT: Ensure the target volume is not None.
            if not self.input_volume:
                self.update_allowed = True
                return

            # :COMMENT: Ensure the volume has ROI.
            if self.input_volume.GetName() not in self.volume_roi_map:
                self.update_allowed = True
                return

            # :COMMENT: Retrieve the ROI volume.
            self.input_foreground_volume = self.volume_roi_map[
                self.input_volume.GetName()
            ]

            # :COMMENT: Get or create the ROI display node.
            roi_display_node = self.input_foreground_volume.GetDisplayNode()
            if not roi_display_node:
                roi_display_node = vtkMRMLScalarVolumeDisplayNode()
                mrmlScene.AddNode(roi_display_node)
                self.input_foreground_volume.SetAndObserveDisplayNodeID(
                    roi_display_node.GetID()
                )

            # :COMMENT: Assign the color map to the ROI display.
            roi_display_node.SetAndObserveColorNodeID(
                self.green_color_table_node.GetID()
            )

            # :COMMENT: Add the ROI to the scene to visualize it.
            self.input_foreground_volume.SetName(
                f"{self.input_volume.GetName()} ROI Volume"
            )
            mrmlScene.AddNode(self.input_foreground_volume)

            # :COMMENT: Set the update rule to allowed.
            self.update_specific_view(
                0, self.input_volume, self.input_foreground_volume
            )

        if variation == "target":
            # :COMMENT: Remove the previous target ROI if needed.
            if self.target_foreground_volume:
                mrmlScene.RemoveNode(self.target_foreground_volume)
                self.target_foreground_volume = None

            # :COMMENT: Ensure the target volume is not None.
            if not self.target_volume:
                self.update_allowed = True
                return

            # :COMMENT: Ensure the volume has ROI.
            if self.target_volume.GetName() not in self.volume_roi_map:
                self.update_allowed = True
                return

            # :COMMENT: Retrieve the ROI volume.
            self.target_foreground_volume = self.volume_roi_map[
                self.target_volume.GetName()
            ]

            # :COMMENT: Get or create the ROI display node.
            roi_display_node = self.target_foreground_volume.GetDisplayNode()
            if not roi_display_node:
                roi_display_node = vtkMRMLScalarVolumeDisplayNode()
                mrmlScene.AddNode(roi_display_node)
                self.target_foreground_volume.SetAndObserveDisplayNodeID(
                    roi_display_node.GetID()
                )

            # :COMMENT: Assign the color map to the ROI display.
            roi_display_node.SetAndObserveColorNodeID(
                self.green_color_table_node.GetID()
            )

            # :COMMENT: Add the ROI to the scene to visualize it.
            self.target_foreground_volume.SetName(
                f"{self.target_volume.GetName()} ROI Volume"
            )
            mrmlScene.AddNode(self.target_foreground_volume)

            # :COMMENT: Set the update rule to allowed.
            self.update_specific_view(
                1, self.target_volume, self.target_foreground_volume
            )

        # :COMMENT: Set the update rule to allowed.
        self.update_allowed = True

    def select_roi(self) -> None:
        """
        …
        """

        # :COMMENT: Ensure that a volume is selected.
        if not self.input_volume and not self.target_volume:
            self.display_error_message(
                "Please select a volume (input, target, or both) to select a ROI from."
            )
            return

        if self.input_volume:
            # :COMMENT: Retrieve the name of the selected input volume.
            name = self.input_volume.GetName()

            # :COMMENT: Compute missing mask if needed.
            if not self.input_foreground_volume:
                self.input_foreground_volume = self.logic.create_mask(
                    self.input_volume, self.input_mask_selection_threshold_slider.value
                )

            # :COMMENT: Compute and save the ROI using the mask.
            roi = self.logic.select_roi(self.input_volume, self.input_foreground_volume)
            self.volume_roi_map[name] = roi

            # :COMMENT: Log the ROI selection.
            print(
                f'ROI has been selected with a threshold value of {self.input_mask_selection_threshold_slider.value} in "{name}".'
            )

        if self.target_volume:
            # :COMMENT: Retrieve the name of the selected target volume.
            name = self.target_volume.GetName()

            # :COMMENT: Compute missing mask if needed.
            if not self.target_foreground_volume:
                self.target_foreground_volume = self.logic.create_mask(
                    self.target_volume,
                    self.target_mask_selection_threshold_slider.value,
                )

            # :COMMENT: Compute and save the ROI using the mask.
            roi = self.logic.select_roi(
                self.target_volume, self.target_foreground_volume
            )
            self.volume_roi_map[name] = roi

            # :COMMENT: Log the ROI selection.
            print(
                f'ROI has been selected with a threshold value of {self.target_mask_selection_threshold_slider.value} in "{name}".'
            )

        # :COMMENT: Reset the ROI selection data.
        self.reset_roi_selection()

    #
    # CROPPING
    #

    def setup_cropping(self) -> None:
        """
        …
        """

        # :COMMENT: Get the collapsible button.
        self.cropping_collapsible_button = self.get_ui(
            ctkCollapsibleButton, "CroppingCollapsibleWidget"
        )
        self.cropping_collapsible_button.clicked.connect(self.update_cropping)

        # :COMMENT: Get the coordinates spinbox widgets.
        self.cropping_start = []
        self.cropping_end = []
        axis = ["x", "y", "z"]
        for i in range(len(axis)):
            self.cropping_start.append(self.get_ui(QSpinBox, "s" + axis[i]))
            self.cropping_end.append(self.get_ui(QSpinBox, "e" + axis[i]))

            # :COMMENT: Connect the spinbox widgets to their "on changed" function that displays the cropping preview.
            self.cropping_start[i].valueChanged.connect(self.update_cropping)
            self.cropping_end[i].valueChanged.connect(self.update_cropping)

        # :COMMENT: Get the crop button widget.
        self.cropping_button = self.get_ui(QPushButton, "crop_button")
        self.cropping_button.clicked.connect(self.crop)

        # :COMMENT: Initialize the cropping preview.
        self.cropped_volume = None
        self.cropping_box = None
        self.cropping_preview_allowed = True
        self.reset_cropping()

    def reset_cropping(self) -> None:
        """
        …
        """

        # :COMMENT: Reset the cropping values.
        self.cropping_preview_allowed = False
        for i in range(3):
            self.cropping_start[i].value = 0
            self.cropping_end[i].value = 0
        self.cropping_preview_allowed = True
        self.cropping_collapsible_button.collapsed = True

        # :COMMENT: Update the cropping.
        self.update_cropping()

    def update_cropping(self) -> None:
        """
        …
        """

        # :COMMENT: Hide the cropping box by default.
        if self.cropping_box and self.cropping_box.GetDisplayNode():
            self.cropping_box.GetDisplayNode().SetVisibility(False)

        # :COMMENT: Reset the cropping value ranges.
        if self.input_volume:
            input_volume_image_data = self.input_volume.GetImageData()
            input_volume_dimensions = input_volume_image_data.GetDimensions()
            self.cropping_preview_allowed = False
            for i in range(3):
                self.cropping_start[i].setMaximum(input_volume_dimensions[i])
                self.cropping_end[i].setMaximum(input_volume_dimensions[i])
            self.cropping_preview_allowed = True

        if (
            self.cropping_collapsible_button.isChecked()
            and self.cropping_preview_allowed
        ):
            self.preview_cropping()

    def preview_cropping(self) -> None:
        """
        …
        """

        # :DIRTY/TRICKY:Iantsa: Volume cropped each time a parameter is changed by user, even if the volume is not cropped in the end.

        # :COMMENT: Set the update rule to blocked.
        self.update_allowed = False

        # :COMMENT: Remove the previous cropping box if needed.
        if self.cropping_box:
            mrmlScene.RemoveNode(self.cropping_box)
            self.cropping_box = None

        # :COMMENT: Ensure that the input volume is not None.
        if not self.input_volume:
            self.update_allowed = True
            return

        # :COMMENT: Retrieve coordinates input.
        start_val = []
        end_val = []
        for i in range(3):
            start_val.append(self.cropping_start[i].value)
            end_val.append(self.cropping_end[i].value)

        # :COMMENT: Check that coordinates are valid.
        if any(end_val[i] <= start_val[i] for i in range(3)):
            self.update_allowed = True
            return

        # :COMMENT: Save the temporary cropped volume.
        self.cropped_volume = self.logic.crop(self.input_volume, start_val, end_val)

        # :COMMENT: Create a new cropping box.
        self.cropping_box = mrmlScene.AddNewNodeByClass(
            "vtkMRMLMarkupsROINode", "Cropping Preview"
        )
        self.cropping_box.SetLocked(True)

        # :COMMENT: Display cropping box only in red view.
        self.cropping_box.GetDisplayNode().SetViewNodeIDs(["vtkMRMLSliceNodeRed"])

        # :COMMENT: Get the bounds of the volume.
        bounds = [0, 0, 0, 0, 0, 0]
        self.cropped_volume.GetBounds(bounds)

        # :COMMENT: Get the size of the crop region.
        size = [end_val[i] - start_val[i] for i in range(3)]

        # :COMMENT: Calculate the center and radius of the volume.
        center = [(bounds[i] + bounds[i + 1]) / 2 for i in range(0, 5, 2)]
        radius = [size[i] / 2 for i in range(3)]

        # :COMMENT: Transform the center and radius according to the volume's orientation and spacing.
        matrix = vtk.vtkMatrix4x4()
        self.input_volume.GetIJKToRASDirectionMatrix(matrix)
        transform_matrix = np.array(
            [[matrix.GetElement(i, j) for j in range(3)] for i in range(3)]
        )
        transformed_center = np.array(center) + np.matmul(transform_matrix, start_val)
        transformed_radius = np.matmul(
            transform_matrix,
            np.array(self.cropped_volume.GetSpacing()) * np.array(radius),
        )

        # :COMMENT: Set the center and radius of the cropping box to the transformed center and radius.
        self.cropping_box.SetXYZ(transformed_center)
        self.cropping_box.SetRadiusXYZ(transformed_radius)

        # :COMMENT: Set the update rule to allowed.
        self.update_allowed = True

    def crop(self) -> None:
        """
        …
        """

        # :COMMENT: Ensure that a volume is selected.
        if not self.input_volume:
            self.display_error_message("Please select a volume to crop.")
            return

        # :BUG:Iantsa: Not handled yet (can be non existent if crop button clicked without changing the default parameters)
        if not self.cropped_volume:  # and not self.cropping_box:
            return

        # :COMMENT: Retrieve coordinates input.
        start_val = []
        end_val = []
        for i in range(3):
            start_val.append(self.cropping_start[i].value)
            end_val.append(self.cropping_end[i].value)

        # :COMMENT: Check that coordinates are valid.
        if any(end_val[i] <= start_val[i] for i in range(3)):
            self.display_error_message("End values must be greater than start values.")
            return

        # :COMMENT: Delete the cropping box (should exist if cropped_volume also exists)
        self.update_allowed = False
        mrmlScene.RemoveNode(self.cropping_box)
        self.cropping_box = None
        self.update_allowed = True

        # :COMMENT: Add the cropped volume to the scene.
        self.add_new_volume(self.cropped_volume, "cropped")

        # :COMMENT: Log the cropping.
        new_size = self.cropped_volume.GetImageData().GetDimensions()
        print(
            f'"{self.input_volume.GetName()}" has been cropped to size ({new_size[0]}x{new_size[1]}x{new_size[2]}) as "{self.cropped_volume.GetName()}".'
        )

        # :COMMENT: Reset the cropping.
        self.reset_cropping()

        # :COMMENT: Select the cropped volume.
        self.choose_input_volume(len(self.volumes) - 1)

        # :COMMENT: Delete the temporary cropped volume.
        self.cropped_volume = None
        self.cropping_box = None

    #
    # RESAMPLING
    #

    def setup_resampling(self) -> None:
        """
        …
        """

        # :COMMENT: Get the resampling button.
        self.resampling_button = self.get_ui(QPushButton, "ResamplingButton")

        # :COMMENT: Connect the resampling button to the algorithm.
        self.resampling_button.clicked.connect(self.resample)

        # :COMMENT: Initialize the resampling.
        self.reset_resampling()

    def reset_resampling(self) -> None:
        """
        …
        """

        self.get_ui(
            ctkCollapsibleButton, "ResamplingCollapsibleWidget"
        ).collapsed = True

        # :COMMENT: Update the resampling.
        self.update_resampling()

    def update_resampling(self) -> None:
        """
        …
        """

        # :COMMENT: Nothing to update.

    def resample(self) -> None:
        """
        …
        """

        # :COMMENT: Ensure that the input and target volumes are selected.
        if not self.input_volume:
            self.display_error_message("Please select a volume to resample.")
            return
        if not self.target_volume:
            self.display_error_message("Please choose a target volume.")
            return

        # :COMMENT: Call the resampling algorithm.
        resampled_volume = self.logic.resample(self.input_volume, self.target_volume)

        # :COMMENT: Save the resampled volume.
        self.add_new_volume(resampled_volume, "resampled")

        # :COMMENT: Log the resampling.
        print(
            f'"{self.input_volume.GetName()}" has been resampled to match "{self.target_volume.GetName()}" as "{resampled_volume.GetName()}".'
        )

        # :COMMENT: Reset the resampling.
        self.reset_resampling()

        # :COMMENT: Select the resampled volume.
        self.choose_input_volume(len(self.volumes) - 1)

    #
    # REGISTRATION
    #

    def setup_registration(self) -> None:
        """
        Set up registration UI elements and connect to code and functions.
        """

        # :COMMENT: Link settings UI and code
        self.metrics_combo_box = self.get_ui(ctkComboBox, "ComboMetrics")
        self.interpolator_combo_box = self.get_ui(ctkComboBox, "comboBoxInterpolator")
        self.optimizers_combo_box = self.get_ui(ctkComboBox, "ComboOptimizers")
        self.histogram_bin_count_spin_box = self.get_ui(QSpinBox, "spinBoxBinCount")
        self.sampling_strat_combo_box = self.get_ui(
            ctkComboBox, "comboBoxSamplingStrat"
        )
        self.sampling_perc_spin_box = self.get_ui(
            QDoubleSpinBox, "doubleSpinBoxSamplingPerc"
        )

        # :COMMENT: registration types
<<<<<<< HEAD
        self.sitk_combo_box = self.get_ui(ctkComboBox, "ComboBoxSitk")
        self.sitk_combo_box.addItems(
            [
                "Rigid (6DOF)",
                "Affine",
                "Non Rigid Bspline (>27DOF)",
                "Demons",
                "Diffeomorphic Demons",
                "Fast Symmetric Forces Demons",
                "SymmetricForcesDemons",
            ]
=======
        self.sitk_combo_box = self.get_ui(
            ctkComboBox, "ComboBoxSitk"
        )
        self.sitk_combo_box.addItems(["Rigid (6DOF)",
        "Affine",
        "Non Rigid Bspline (>27DOF)",
        "Demons",
        "Diffeomorphic Demons",
        "Fast Symmetric Forces Demons",
        "Symmetric Forces Demons"])

        self.elastix_combo_box = self.get_ui(
            ctkComboBox, "ComboBoxElastix"
>>>>>>> ad75c4ff
        )

        self.elastix_combo_box = self.get_ui(ctkComboBox, "ComboBoxElastix")
        self.elastix_logic = Elastix.ElastixLogic()
        for preset in self.elastix_logic.getRegistrationPresets():
            self.elastix_combo_box.addItem(
                "{0} ({1})".format(
                    preset[Elastix.RegistrationPresets_Modality],
                    preset[Elastix.RegistrationPresets_Content],
                )
            )

        self.settings_registration = self.get_ui(
            ctkCollapsibleButton, "RegistrationSettingsCollapsibleButton"
        )

        # :COMMENT: Bspline only
        self.bspline_group_box = self.get_ui(QGroupBox, "groupBoxNonRigidBspline")
        self.transform_domain_mesh_size = self.get_ui(
            QLineEdit, "lineEditTransformDomainMeshSize"
        )
        self.transform_domain_mesh_size.editingFinished.connect(
            self.verify_transform_domain_ms
        )
        self.scale_factor = self.get_ui(QLineEdit, "lineEditScaleFactor")
        self.scale_factor.editingFinished.connect(self.verify_scale_factor)
        self.shrink_factor = self.get_ui(QLineEdit, "lineEditShrinkFactor")
        self.shrink_factor.editingFinished.connect(
            lambda: self.verify_shrink_factor(self.shrink_factor)
        )
        self.smoothing_sigmas = self.get_ui(QLineEdit, "lineEditSmoothingFactor")
        self.smoothing_sigmas.editingFinished.connect(
            lambda: self.verify_shrink_factor(self.smoothing_sigmas)
        )

        # :COMMENT: Demons only
        self.demons_group_box = self.get_ui(QGroupBox, "groupBoxDemons")
        self.demons_nb_iter = self.get_ui(QLineEdit, "lineEditDemonsNbIter")
        self.demons_std_deviation = self.get_ui(QLineEdit, "lineEditDemonsStdDeviation")
        self.demons_std_deviation.editingFinished.connect(
            self.verify_demons_std_deviation
        )

        # :COMMENT: Gradients parameters
        self.gradients_box = self.get_ui(
            ctkCollapsibleGroupBox, "CollapsibleGroupBoxGradient"
        )
        self.learning_rate_spin_box = self.get_ui(
            QDoubleSpinBox, "doubleSpinBoxLearningR"
        )
        self.nb_of_iter_spin_box = self.get_ui(QSpinBox, "spinBoxNbIter")
        self.conv_min_val_edit = self.get_ui(QLineEdit, "lineEditConvMinVal")
        self.conv_win_size_spin_box = self.get_ui(QSpinBox, "spinBoxConvWinSize")
        self.conv_min_val_edit.editingFinished.connect(self.verify_convergence_min_val)

        # :COMMENT: exhaustive parameters
        self.exhaustive_box = self.get_ui(
            ctkCollapsibleGroupBox, "CollapsibleGroupBoxExhaustive"
        )
        self.step_length_edit = self.get_ui(QLineEdit, "lineEditLength")
        self.step_length_edit.editingFinished.connect(self.verify_step_length)
        self.nb_steps_edit = self.get_ui(QLineEdit, "lineEditSteps")
        self.nb_steps_edit.editingFinished.connect(self.verify_nb_steps)
        self.opti_scale_edit = self.get_ui(QLineEdit, "lineEditScale")
        self.opti_scale_edit.editingFinished.connect(self.verify_opti_scale_edit)

        # :COMMENT: LBFGSB parameters
        self.lbfgs2_box = self.get_ui(
            ctkCollapsibleGroupBox, "CollapsibleGroupBoxLBFGS2"
        )
        self.gradient_conv_tol_edit = self.get_ui(QLineEdit, "lineEditGradientConvTol")
        self.gradient_conv_tol_edit.editingFinished.connect(
            self.verify_gradient_conv_tol
        )
        self.nb_iter_lbfgs2 = self.get_ui(QSpinBox, "spinBoxNbIterLBFGS2")
        self.max_nb_correction_spin_box = self.get_ui(
            QSpinBox, "spinBoxMaxNbCorrection"
        )
        self.max_nb_func_eval_spin_box = self.get_ui(QSpinBox, "spinBoxMaxNbFuncEval")
        self.step_length_edit = self.get_ui(QLineEdit, "lineEditLength")
        self.nb_steps_edit = self.get_ui(QLineEdit, "lineEditSteps")
        self.opti_scale_edit = self.get_ui(QLineEdit, "lineEditScale")

        # :COMMENT: Fill them combo boxes.
        self.metrics_combo_box.addItems(
            ["Mean Squares", 
             "Mattes Mutual Information", 
             "Joint Histogram Mutual Information", 
             "Correlation",
             "Demons"])
        self.optimizers_combo_box.addItems(["Gradient Descent", "Exhaustive", "LBFGSB"])
        self.interpolator_combo_box.addItems(
            [
                "Linear",
                "Nearest Neighbor",
                "BSpline1",
                "BSpline2",
                "BSpline3",
                "Gaussian",
            ]
        )
        self.sampling_strat_combo_box.addItems(["None", "Regular", "Random"])

        # :COMMENT: handle button
        self.button_registration = self.get_ui(QPushButton, "PushButtonRegistration")
        self.button_registration.clicked.connect(self.register)

        self.button_cancel = self.get_ui(QPushButton, "pushButtonCancel")
        self.button_cancel.clicked.connect(self.cancel_registration_process)
        self.button_cancel.setEnabled(False)

        self.progressBar = self.get_ui(QProgressBar, "progressBar")
        self.progressBar.hide()
        self.label_status = self.get_ui(QLabel, "label_status")
        self.label_status.hide()

        self.optimizers_combo_box.currentIndexChanged.connect(
            self.update_registration_optimizer
        )

        self.sitk_combo_box.activated.connect(
            lambda: self.update_registration(True, self.sitk_combo_box.currentIndex)
        )
        self.elastix_combo_box.activated.connect(
            lambda: self.update_registration(False, self.elastix_combo_box.currentIndex)
        )
        # :COMMENT: Initialize the registration.
        self.reset_registration()

    def reset_registration(self) -> None:
        """
        Reset all user parameters, disable all parameters until user selects an algorithm
        """
        self.metrics_combo_box.setCurrentIndex(-1)
        self.optimizers_combo_box.setCurrentIndex(-1)
        self.interpolator_combo_box.setCurrentIndex(-1)
        self.sitk_combo_box.setCurrentIndex(-1)
        self.elastix_combo_box.setCurrentIndex(-1)
        self.sampling_strat_combo_box.setCurrentIndex(2)
        self.bspline_group_box.setEnabled(False)
        self.demons_group_box.setEnabled(False)
        self.gradients_box.setEnabled(False)
        self.gradients_box.collapsed = 1
        self.exhaustive_box.setEnabled(False)
        self.exhaustive_box.collapsed = 1
        self.lbfgs2_box.setEnabled(False)
        self.lbfgs2_box.collapsed = 1

        self.metrics_combo_box.setEnabled(False)
        self.interpolator_combo_box.setEnabled(False)
        self.optimizers_combo_box.setEnabled(False)
        self.settings_registration.setEnabled(False)
        self.bspline_group_box.setEnabled(False)
        self.demons_group_box.setEnabled(False)
        self.histogram_bin_count_spin_box.setEnabled(False)
        self.sampling_strat_combo_box.setEnabled(False)
        self.sampling_perc_spin_box.setEnabled(False)
        self.exhaustive_box.setEnabled(False)
        self.gradients_box.setEnabled(False)
        self.lbfgs2_box.setEnabled(False)

        self.scale_factor.setEnabled(True)
        self.scale_factor.text = "1, 2, 4"

    def update_registration_optimizer(self) -> None:
        """
        Update the UI according to selected optimizer by user.
        """
        if self.optimizers_combo_box.currentText == "Gradient Descent":
            self.gradients_box.setEnabled(True)
            self.gradients_box.collapsed = 0
        elif self.optimizers_combo_box.currentText == "Exhaustive":
            self.exhaustive_box.setEnabled(True)
            self.exhaustive_box.collapsed = 0
        elif self.optimizers_combo_box.currentText == "LBFGSB":
            self.lbfgs2_box.setEnabled(True)
            self.lbfgs2_box.collapsed = 0
            self.scale_factor.text = "1, 1, 1"
            self.scale_factor.setEnabled(False)

    def update_registration(self, is_sitk: bool, index: int) -> None:
        """
        update the UI according to the registration algorithm selected by the user.

        Parameters:
            is_sitk: boolean that indicates if the registration algorithm is from sitk
            index: the current index of the combo box
        """
        self.reset_registration()
        if is_sitk:
            self.sitk_combo_box.setCurrentIndex(index)
            self.settings_registration.setEnabled(True)
            self.elastix_combo_box.setCurrentIndex(-1)
            # if rigid, affine or bspline, those settings can be changed, thus are enabled
            if 0 <= index <= 2:
                self.metrics_combo_box.setEnabled(True)
                self.interpolator_combo_box.setEnabled(True)
                self.optimizers_combo_box.setEnabled(True)
                self.histogram_bin_count_spin_box.setEnabled(True)
                self.sampling_strat_combo_box.setEnabled(True)
                self.sampling_perc_spin_box.setEnabled(True)
            # if bspline, set visible psbline parameters
            if index == 2:
                self.bspline_group_box.setEnabled(True)
            # demons algorithms starts at 3
            if index >= 3:
                self.demons_group_box.setEnabled(True)
            # rigid registration are 0 and 1
            if index == 0 or index == 1:
                self.scriptPath = self.resourcePath("Scripts/Registration/Rigid.py")
            if index > 1:
                self.scriptPath = self.resourcePath("Scripts/Registration/NonRigid.py")
        # else elastix presets, scriptPath is None to verify later which function to use (custom_script_registration or elastix_registration)
        else:
            self.scriptPath = None
            self.sitk_combo_box.setCurrentIndex(-1)
            self.elastix_combo_box.setCurrentIndex(index)
        self.update_registration_optimizer()

    def register(self) -> None:
        """
        Apply a registration algorithm. Either sitk based, or using SlicerElastix algorithm.
        """

        # :COMMENT: Ensure the parameters are set.
        if not self.input_volume:
            self.display_error_message("No input volume selected.")
            return
        if not self.target_volume:
            self.display_error_message("No target volume selected.")
            return
        # :COMMENT: only allow metrics, interpolator and optimizer for rigid and bspline sitk
        if (
            self.elastix_combo_box.currentIndex == -1
            and self.sitk_combo_box.currentIndex == -1
        ):
            self.display_error_message("No registration algorithm selected.")
            return
        # Demons registration do not need metrics, interpolator and optimizer.
        if (
            self.elastix_combo_box.currentIndex == -1
            and 0 <= self.sitk_combo_box.currentIndex < 3
        ):
            if self.metrics_combo_box.currentIndex == -1:
                self.display_error_message("No metrics selected.")
                return
            if self.interpolator_combo_box.currentIndex == -1:
                self.display_error_message("No interpolator selected.")
                return
            if self.optimizers_combo_box.currentIndex == -1:
                self.display_error_message("No optimizer selected.")
                return

        # :COMMENT: utilitiy functions to get sitk images
        fixed_image = su.PullVolumeFromSlicer(self.target_volume)
        moving_image = su.PullVolumeFromSlicer(self.input_volume)
        fixed_image = sitk.Cast(fixed_image, sitk.sitkFloat32)
        moving_image = sitk.Cast(moving_image, sitk.sitkFloat32)

        # allows not to update view if registration has been cancelled
        self.registration_cancelled = False

        input = {}
        current_time = datetime.datetime.now().strftime("%Y-%m-%d-%H-%M-%S")
        volume_name = f"{self.input_volume.GetName()}_registered_{current_time}"
        input["algorithm"] = self.sitk_combo_box.currentText.replace(" ", "")
        input["volume_name"] = volume_name
        self.data_to_dictionary(input)
        if self.scriptPath:
            self.custom_script_registration(
                self.scriptPath, fixed_image, moving_image, input
            )
        else:
            self.elastix_registration()

    def data_to_dictionary(self, data_dictionary) -> None:
        """
        Fills the data_dictionary parameters with user prompts, dictionary used for registration

        Parameters:
            data_dictionary: the dictionary to fill.
        """
        # :COMMENT:---- User settings retrieve -----
        data_dictionary["histogram_bin_count"] = self.histogram_bin_count_spin_box.value
        # :COMMENT: Sampling strategies range from 0 to 2, they are enums (None, Regular, Random), thus index is sufficient
        data_dictionary[
            "sampling_strategy"
        ] = self.sampling_strat_combo_box.currentIndex
        data_dictionary["sampling_percentage"] = self.sampling_perc_spin_box.value
        data_dictionary["metrics"] = self.metrics_combo_box.currentText.replace(" ", "")
        data_dictionary["interpolator"] = self.interpolator_combo_box.currentText
        data_dictionary["optimizer"] = self.optimizers_combo_box.currentText

        # :COMMENT: Bspline settings only
        # test : all others have positive 3 positive values (mutli-resolution approach)
        data_dictionary["transform_domain_mesh_size"] = int(
            self.transform_domain_mesh_size.text
        )
        data_dictionary["scale_factor"] = [
            int(factor) for factor in self.scale_factor.text.split(",")
        ]
        data_dictionary["shrink_factor"] = [
            int(factor) for factor in self.shrink_factor.text.split(",")
        ]
        data_dictionary["smoothing_sigmas"] = [
            int(sig) for sig in self.smoothing_sigmas.text.split(",")
        ]

        # :COMMENT: settings for gradients only
        data_dictionary["learning_rate"] = self.learning_rate_spin_box.value
        data_dictionary["nb_iteration"] = self.nb_of_iter_spin_box.value
        data_dictionary["convergence_min_val"] = float(self.conv_min_val_edit.text)
        data_dictionary["convergence_win_size"] = int(self.conv_win_size_spin_box.value)

        # :COMMENT: settings for exhaustive only
        nb_of_steps = self.nb_steps_edit.text
        data_dictionary["nb_of_steps"] = [int(step) for step in nb_of_steps.split(",")]
        self.step_length = self.step_length_edit.text
        if self.step_length == "pi":
            data_dictionary["step_length"] = pi
        else:
            data_dictionary["step_length"] = float(self.step_length)

        optimizer_scale = self.opti_scale_edit.text
        data_dictionary["optimizer_scale"] = [
            int(scale) for scale in optimizer_scale.split(",")
        ]

        # :COMMENT: settings for LBFGSB
        data_dictionary["gradient_conv_tol"] = float(self.gradient_conv_tol_edit.text)
        data_dictionary["nb_iter_lbfgsb"] = self.nb_iter_lbfgs2.value
        data_dictionary["max_nb_correction"] = self.max_nb_correction_spin_box.value
        data_dictionary["max_func_eval"] = self.max_nb_func_eval_spin_box.value

        # :COMMENT: settings for demons
        data_dictionary["demons_nb_iter"] = int(self.demons_nb_iter.text)
        data_dictionary["demons_std_dev"] = float(self.demons_std_deviation.text)

    # :TODO:Tony: update l'ui en fonction des nouvelles metrics
    # SetMetricAsMattesMutualInformation(self, numberOfHistogramBins=50)
    # SetMetricAsJointHistogramMutualInformation(self, numberOfHistogramBins=20, varianceForJointPDFSmoothing=1.5)
    # :TODO:Tony: Print le résultat des méthodes de recalage dans la console
    # :TODO:Tony: Rapport
    # :TODO:Tony: déporter les tests dans ce fichier
    def custom_script_registration(
        self, scriptPath, fixed_image, moving_image, input
    ) -> None:
        """
        Calls parallelProcessing extesion and execute a registration script as a background task.

        Parameters:
            scriptPath: the path to the script.
            fixed_image: the reference image.
            moving_image: the image to registrate.
            input: the dictionary that contains user parameters.
        """
        self.elastix_logic = None
        self.process_logic = ProcessesLogic(
            completedCallback=lambda: self.on_registration_completed()
        )
        self.regProcess = RegistrationProcess(
            scriptPath, fixed_image, moving_image, input
        )
        self.process_logic.addProcess(self.regProcess)
        self.button_registration.setEnabled(False)
        self.button_cancel.setEnabled(True)
        self.activate_timer_and_progress_bar()
        self.process_logic.run()

    def elastix_registration(self) -> None:
        """
        Calls SlicerElastix registration with the selected preset by the user.
        Adds a registrated volume if registration is complete.
        """
        self.regProcess = None
        self.elastix_logic = Elastix.ElastixLogic()
        self.button_registration.setEnabled(False)
        self.button_cancel.setEnabled(True)
        self.activate_timer_and_progress_bar()
        preset = self.elastix_combo_box.currentIndex
        parameterFilenames = self.elastix_logic.getRegistrationPresets()[preset][
            Elastix.RegistrationPresets_ParameterFilenames
        ]
        new_volume = mrmlScene.AddNewNodeByClass("vtkMRMLScalarVolumeNode")
        try:
            self.elastix_logic.registerVolumes(
                self.target_volume,
                self.input_volume,
                parameterFilenames=parameterFilenames,
                outputVolumeNode=new_volume,
            )
        except ValueError as ve:
            print(ve)
        finally:
            self.on_registration_completed()

    def on_registration_completed(self) -> None:
        """
        Handles the completion callback.
        Stops the ProgressBar and timer.
        """
        self.progressBar.setMaximum(100)
        self.progressBar.setValue(100)
        self.timer.stop()
        self.button_registration.setEnabled(True)
        self.button_cancel.setEnabled(False)
        # :COMMENT: Log the registration.
        if not self.registration_cancelled:
            if self.regProcess and self.regProcess.registration_completed:
                assert self.input_volume
                print(
                    f'"{self.input_volume.GetName()}" has been registered as "{self.volumes[len(self.volumes) - 1].GetName()}".'
                )
                self.choose_input_volume(len(self.volumes) - 1)
            if self.regProcess and self.regProcess.message_error:
                self.display_error_message(self.regProcess.message_error)

    def activate_timer_and_progress_bar(self) -> None:
        """
        Starts the progressBar activation and a timer to displays elapsed time.
        """
        self.progressBar.setVisible(True)
        self.label_status.setVisible(True)
        self.progressBar.setMinimum(0)
        self.progressBar.setMaximum(0)
        self.progressBar.setValue(0)
        self.timer = QTimer()
        self.elapsed_time = QElapsedTimer()
        self.timer.timeout.connect(self.update_status)
        self.timer.start(1000)
        self.elapsed_time.start()

    def update_status(self) -> None:
        """
        displays elapsed time
        """
        self.label_status.setText(f"status: {self.elapsed_time.elapsed()//1000}s")

    def cancel_registration_process(self) -> None:
        """
        Stops progressBar, timer and kills the registration process.
        """
        self.timer.stop()
        self.progressBar.setMaximum(100)
        self.progressBar.setValue(0)
        self.registration_cancelled = True
        if self.regProcess:
            self.regProcess.registration_completed = False
            self.terminate_process_logic()
            print("User requested cancel.")
        if self.elastix_logic:
            self.elastix_logic.abortRequested = True

    def terminate_process_logic(self) -> None:
        """
        kills the slicerParallelProcessing registration processus.
        """
        import os
        import signal

        assert self.regProcess
        os.kill(self.regProcess.processId() + 10, signal.SIGKILL)
        self.regProcess.kill()

    def verify_convergence_min_val(self) -> None:
        """
        Assert that the content of the convergence minimum value is correct.
        """
        value = self.conv_min_val_edit.text
        try:
            float(value)
            if float(value) < 0 or float(value) > 1:
                self.display_error_message("value must be between 0 and 1.")
                self.conv_min_val_edit.text = "1e-6"
        except ValueError:
            self.display_error_message("not a value.")
            self.conv_min_val_edit.text = "1e-6"

    def verify_nb_steps(self) -> None:
        """
        Assert that the content of the number of steps value is correct.
        """
        nb_of_steps = self.nb_steps_edit.text
        try:
            nb_of_steps = [int(step) for step in nb_of_steps.split(",")]
            if len(nb_of_steps) != 6:
                self.display_error_message("must have 6 values.")
                self.nb_steps_edit.text = "1, 1, 1, 0, 0, 0"
                return
            if any(step < 0 for step in nb_of_steps):
                self.display_error_message("must be positive values.")
                self.nb_steps_edit.text = "1, 1, 1, 0, 0, 0"
        except ValueError:
            self.display_error_message("not values.")
            self.nb_steps_edit.text = "1, 1, 1, 0, 0, 0"

    def verify_step_length(self) -> None:
        """
        Assert that the content of the step length value is correct.
        """
        step_length = self.step_length_edit.text
        if step_length == "pi":
            return
        try:
            float(step_length)
        except ValueError:
            self.display_error_message("not a value.")
            self.step_length_edit.text = "pi"

    def verify_opti_scale_edit(self) -> None:
        """
        Assert that the content of the optimizer scale value is correct.
        """
        optimizer_scale = self.opti_scale_edit.text
        try:
            optimizer_scale = [int(scale) for scale in optimizer_scale.split(",")]
            if len(optimizer_scale) != 6:
                self.display_error_message("must have 6 values.")
                self.opti_scale_edit.text = "1,1,1,1,1,1"
                return
            if any(scale < 0 for scale in optimizer_scale):
                self.display_error_message("must be positive values")
                self.opti_scale_edit.text = "1,1,1,1,1,1"
        except ValueError:
            self.display_error_message("not values")
            self.opti_scale_edit.text = "1,1,1,1,1,1"

    def verify_gradient_conv_tol(self) -> None:
        """
        Assert that the content of the gradient convergence tolerance value is correct.
        """
        value = self.gradient_conv_tol_edit.text
        try:
            float(value)
            if float(value) <= 0:
                self.display_error_message("must be a positive value.")
                self.gradient_conv_tol_edit.text = "1e-5"
        except ValueError:
            self.display_error_message("not a value.")
            self.gradient_conv_tol_edit.text = "1e-5"

    def verify_demons_std_deviation(self) -> None:
        """
        Assert that the content of the standard deviation value is correct.
        """
        value = self.demons_std_deviation.text
        try:
            float(value)
            if float(value) <= 0:
                self.display_error_message("must be a positive value")
                self.demons_std_deviation.text = "1.0"
        except ValueError:
            self.display_error_message("not a value.")
            self.demons_std_deviation.text = "1.0"

    def verify_transform_domain_ms(self) -> None:
        """
        Assert that the content of the transform domain mesh size value is correct.
        """
        value = self.transform_domain_mesh_size.text
        try:
            if int(value) <= 0:
                self.display_error_message("must be a positive integer.")
                self.transform_domain_mesh_size.text = "2"
        except ValueError:
            self.display_error_message("not a value or float entered.")
            self.transform_domain_mesh_size.text = "2"

    def verify_scale_factor(self) -> None:
        """
        Assert that the content of the scale factor vector is correct.
        """
        try:
            scale_factor = [int(factor) for factor in self.scale_factor.text.split(",")]
            if len(scale_factor) != 3:
                self.display_error_message("must have 3 values.")
                self.scale_factor.text = "1, 2, 4"
                return
            if any(factor < 0 for factor in scale_factor):
                self.display_error_message("must have positive values.")
                self.scale_factor.text = "1, 2, 4"
        except ValueError:
            self.display_error_message("not values.")
            self.scale_factor.text = "1, 2, 4"

    def verify_shrink_factor(self, QLineEdit) -> None:
        """
        Assert that the content of the shrink factor vector is correct.
        """
        try:
            factor = [int(factor) for factor in QLineEdit.text.split(",")]
            if len(factor) != 3:
                self.display_error_message("must have 3 values.")
                QLineEdit.text = "4, 2, 1"
                return
            if any(factor < 0 for factor in factor):
                self.display_error_message("must have positive values.")
                QLineEdit.text = "4, 2, 1"
        except ValueError:
            self.display_error_message("not values.")
            QLineEdit.text = "4, 2, 1"

    #
    # PLUGIN LOADING
    #

    def setup_plugin_loading(self) -> None:
        """
        …
        """

        # :COMMENT: Initialize the plugin script list.
        self.plugins = {}

        # :COMMENT: Retrieve the plugin loading button.
        self.plugin_loading_button = self.get_ui(QPushButton, "PluginLoadingPushButton")

        # :COMMENT: Define the handler.
        def on_plugin_loading_button_clicked() -> None:
            """
            Opens a loading window with a label for the name of the plugin, and two horizontal layouts, one for the UI file and one for the Python file, each with a label for the name of the file and a button to load the file.
            """

            # :COMMENT: Create an empty dialog.
            dialog = QDialog(self.parent)
            dialog.setWindowTitle("Plugin Loading")

            # :COMMENT: Create a base vertical layout.
            base_layout = QVBoxLayout()
            base_layout.setContentsMargins(12, 12, 12, 12)
            base_layout.setSpacing(12)
            dialog.setLayout(base_layout)

            # :COMMENT: Create an horizontal layout with a label for the description and a line edit for the name of the plugin (My Plugin by default).
            name_label = QLabel("Plugin Name:")
            name_line_edit = QLineEdit()
            name_line_edit.setText("My Plugin")
            name_layout = QHBoxLayout()
            name_layout.setSpacing(12)
            name_layout.addWidget(name_label)
            name_layout.addWidget(name_line_edit)
            base_layout.addLayout(name_layout)

            # :COMMENT: Create an horizontal layout for the UI file loading with a label for the name of the file and a button to load this file.
            self.plugin_loading_ui_file = None
            ui_file_label = QLabel("No UI file selected.")
            ui_file_button = QPushButton()
            ui_file_button.setText("Choose an UI file…")
            ui_file_layout = QHBoxLayout()
            ui_file_layout.setSpacing(12)
            ui_file_layout.addWidget(ui_file_label)
            ui_file_layout.addWidget(ui_file_button)
            base_layout.addLayout(ui_file_layout)

            # :COMMENT: Create an horizontal layout for the Python file loading with a label for the name of the file and a button to load this file.
            self.plugin_loading_python_file = None
            python_file_label = QLabel("No Python file selected.")
            python_file_button = QPushButton()
            python_file_button.setText("Choose a Python file…")
            python_file_layout = QHBoxLayout()
            python_file_layout.setSpacing(12)
            python_file_layout.addWidget(python_file_label)
            python_file_layout.addWidget(python_file_button)
            base_layout.addLayout(python_file_layout)

            def on_ui_file_button_clicked() -> None:
                """
                Opens a file opening dialog for a UI file.
                """

                def on_ui_file_dialog_finished(result) -> None:
                    """
                    Loads the UI file.

                    Parameters:
                        result: The result of the file dialog.
                    """

                    if result == QDialog.Accepted:
                        path = ui_file_dialog.selectedFiles()[0]
                        ui_file_label.setText(os.path.basename(path))
                        self.plugin_loading_ui_file = path

                    dialog.raise_()

                # :COMMENT: Create a file dialog for the UI file.
                ui_file_dialog = QFileDialog(self.parent)
                ui_file_dialog.setFileMode(QFileDialog.ExistingFile)
                ui_file_dialog.setAcceptMode(QFileDialog.AcceptOpen)
                ui_file_dialog.setNameFilter("*.ui")
                ui_file_dialog.finished.connect(on_ui_file_dialog_finished)
                ui_file_dialog.show()

            def on_python_file_button_clicked() -> None:
                """
                Opens a file opening dialog for a Python file.
                """

                def on_python_file_dialog_finished(result) -> None:
                    """
                    Loads the Python file.

                    Parameters:
                        result: The result of the file dialog.
                    """

                    if result == QDialog.Accepted:
                        path = python_file_dialog.selectedFiles()[0]
                        python_file_label.setText(os.path.basename(path))
                        self.plugin_loading_python_file = path

                    dialog.raise_()

                # :COMMENT: Create a file dialog for the Python file.
                python_file_dialog = QFileDialog(self.parent)
                python_file_dialog.setFileMode(QFileDialog.ExistingFile)
                python_file_dialog.setAcceptMode(QFileDialog.AcceptOpen)
                python_file_dialog.setNameFilter("*.py")
                python_file_dialog.finished.connect(on_python_file_dialog_finished)
                python_file_dialog.show()

            # :COMMENT: Connect the buttons.
            ui_file_button.clicked.connect(on_ui_file_button_clicked)
            python_file_button.clicked.connect(on_python_file_button_clicked)

            def on_load_button_clicked() -> None:
                """
                Loads the new plugin.
                """

                # :COMMENT: Retrieve the plugin name.
                plugin_name = name_line_edit.text

                # :COMMENT: Check if the plugin name is valid.
                if plugin_name in self.plugins.keys():
                    self.display_error_message(
                        f'A plugin named "{plugin_name}" already exists.'
                    )
                    return

                # :COMMENT: Check if the UI file is valid.
                if not self.plugin_loading_ui_file:
                    self.display_error_message("No UI file selected.")
                    return

                # :COMMENT: Check if the Python file is valid.
                if not self.plugin_loading_python_file:
                    self.display_error_message("No Python file selected.")
                    return

                # :COMMENT: Retrieve the plugins layout.
                self.plugins_layout = self.get_ui(QVBoxLayout, "PluginsVerticalLayout")

                # :COMMENT: Add a collapsible button.
                plugin_collapsible_button = ctkCollapsibleButton()
                plugin_collapsible_button.text = plugin_name
                plugin_collapsible_button.collapsed = True
                plugin_layout = QVBoxLayout()
                plugin_layout.setContentsMargins(12, 12, 0, 12)
                plugin_layout.setSpacing(12)
                plugin_collapsible_button.setLayout(plugin_layout)
                self.plugins_layout.addWidget(plugin_collapsible_button)

                # :COMMENT: Add the UI of the file inside the collapsible widget.
                plugin_ui = util.loadUI(self.plugin_loading_ui_file)
                assert plugin_ui
                plugin_ui.setPalette(util.mainWindow().palette)
                plugin_layout.addWidget(plugin_ui)

                def on_run_button_clicked() -> None:
                    """
                    Runs the plugin.
                    """

                    plugin_folder = os.path.dirname(self.plugins[plugin_name])
                    plugin_file = os.path.basename(
                        os.path.splitext(self.plugins[plugin_name])[0]
                    )

                    import sys

                    sys.path.append(plugin_folder)

                    import importlib

                    plugin_script = importlib.import_module(plugin_file)

                    plugin_script.run(
                        ui=plugin_ui,
                        scene=mrmlScene,
                        input_volume=self.input_volume,
                        target_volume=self.target_volume,
                    )

                # :COMMENT: Add the run button to launch the plugin script.
                plugin_run_button = QPushButton()
                plugin_run_button.setText(f"Run {plugin_name}")
                plugin_layout.addWidget(plugin_run_button)
                plugin_run_button.clicked.connect(on_run_button_clicked)

                # :COMMENT: Add the plugin path to the plugin list.
                self.plugins[plugin_name] = self.plugin_loading_python_file

                # :COMMENT: Reset the temporary variables and close the dialog.
                self.plugin_loading_ui_file = None
                self.plugin_loading_python_file = None
                dialog.accept()

            # :COMMENT: Add a load button and connect it to a dedicated handler.
            load_button = QPushButton()
            load_button.setText("Load")
            base_layout.addWidget(load_button)
            load_button.clicked.connect(on_load_button_clicked)

            # :COMMENT: Show the dialog.
            dialog.show()

        # :COMMENT: Connect the handler.
        self.plugin_loading_button.clicked.connect(on_plugin_loading_button_clicked)

    def reset_plugin_loading(self) -> None:
        """
        …
        """

        # :COMMENT: Nothing to reset.

        # :COMMENt: Update the plugin loading.
        self.update_plugin_loading()

    def update_plugin_loading(self) -> None:
        """
        …
        """

        # :COMMENT: Nothing to update.

    #
    # UTILITIES
    #

    def display_error_message(self, message: str) -> None:
        """
        Displays an error message.
        Parameters:
            message: Message to be displayed.
        """

        msg = QMessageBox()
        msg.setIcon(QMessageBox.Critical)
        msg.setText(message)
        msg.setWindowTitle("Error")
        msg.exec_()

    def get_volume_by_name(self, name: str):
        """
        Retrieves a volume by its name.

        Parameters:
            name: The name of the volume to retrieve.

        Returns:
            The VTK volume.
        """

        # :COMMENT: Search for the volume by its name.
        for i in range(len(self.volumes)):
            volume = self.volumes[i]
            if volume.GetName() == name:
                return volume

        # :COMMENT: Return None if the volume was not found.
        return None

    def add_new_volume(self, volume: vtkMRMLScalarVolumeNode, name: str) -> None:
        """
        Adds a new volume to the scene.

        Parameters:
            volume: VTK volume to be added.
            name: Type of processing.
        """

        # :COMMENT: Ensure that a volume is selected.
        assert self.input_volume

        # :COMMENT: Generate and assign a unique name to the volume.
        current_time = datetime.datetime.now().strftime("%Y-%m-%d-%H-%M-%S")
        new_name = f"{self.input_volume.GetName()}_{name}_{current_time}"
        volume.SetName(new_name)

        # :COMMENT: Update the MRML scene.
        mrmlScene.AddNode(volume)

    def get_ui(self, type, name: str):
        """
        Retrieves a UI object from the panel.

        Parameters:
            type: The type of the UI to retrieve.
            name: The name of the UI to retrieve.
        """

        ui = self.panel.findChild(type, name)
        if not ui:
            raise AssertionError(f'No {type} with name "{name}" found.')
        return ui


class CustomRegistrationTest(ScriptedLoadableModuleTest, unittest.TestCase):
    """
    Test class for the Custom Registration module used to define the tests of the module.
    """

    def __init__(self):
        ScriptedLoadableModuleTest().__init__()
        unittest.TestCase.__init__(self)

    def resourcePath(self, path: str) -> str:
        """
        Returns the absolute path to the resource with the given name.

        Parameters:
            path: The name of the resource.

        Returns:
            The absolute path to the resource.
        """

        module_path = os.path.dirname(modules.customregistration.path)
        return os.path.join(module_path, "Resources", path)

    def runTest(self):
        """
        Runs all the tests in the Custom Registration module.
        """

        self.logic = CustomRegistrationLogic()

        self.test_dummy()
        self.test_cropping()
        self.setup_test_registration()
        self.test_rigid_1()

    def test_dummy(self):
        """
        Dummy test to check if the module works as expected.
        """

        print("Dummy test passed.")

    def setup_test_registration(self):
        self.fixed_image = self.resourcePath("TestData/RegLib_C01_MRMeningioma_1.nrrd")
        self.moving_image = self.resourcePath("TestData/RegLib_C01_MRMeningioma_2.nrrd")
        self.fixed_image = sitk.ReadImage(self.fixed_image, sitk.sitkFloat32)
        self.moving_image = sitk.ReadImage(self.moving_image, sitk.sitkFloat32)

    def test_rigid_1(self):
        parameters = {}
        parameters["metrics"] = "MeanSquares"
        parameters["interpolator"] = "Linear"
        parameters["optimizer"] = "Gradient Descent"
        parameters["algorithm"] = "rigid"
        parameters["histogram_bin_count"] = 50
        parameters["sampling_strategy"] = 2
        parameters["sampling_percentage"] = 0.01
        # parameters for gradient optimizer
        parameters["learning_rate"] = 5
        parameters["nb_iteration"] = 100
        parameters["convergence_min_val"] = 1e-6
        parameters["convergence_win_size"] = 10
        from Resources.Scripts.Registration.Rigid import rigid_registration

        final_transform = rigid_registration(
            self.fixed_image, self.moving_image, parameters
        )
        expected_transform = sitk.ReadTransform(
            self.resourcePath("TestData/expected_transform_1.tfm")
        )
        self.assertIsNotNone(final_transform)
        self.assertEqual(
            final_transform.GetDimension(), expected_transform.GetDimension()
        )
        self.assertEqual(
            final_transform.GetNumberOfFixedParameters(),
            expected_transform.GetNumberOfFixedParameters(),
        )
        self.assertEqual(
            final_transform.GetNumberOfParameters(),
            expected_transform.GetNumberOfParameters(),
        )
        for x, y in zip(
            final_transform.GetParameters(), expected_transform.GetParameters()
        ):
            self.assertAlmostEqual(x, y, delta=0.01)
        for x, y in zip(
            final_transform.GetFixedParameters(),
            expected_transform.GetFixedParameters(),
        ):
            self.assertAlmostEqual(x, y, delta=0.01)

        print("rigid test 1 passed.")

    def test_cropping(self):
        # :COMMENT: Load a volume as test data.
        volume = util.loadVolume(self.resourcePath("TestData/MR-head.nrrd"))

        # :COMMENT: Define the crop parameters.
        start = [50, 50, 50]
        end = [200, 200, 100]

        # :COMMENT: Check that invalid parameters are rejected.
        with self.assertRaises(TypeError):
            self.logic.crop(volume, start, [end[i] + 1000 for i in range(3)])

        with self.assertRaises(TypeError):
            self.logic.crop(volume, [start[i] - 1000 for i in range(3)], end)

        # :COMMENT: Call our function on valid parameters.
        cropped_volume = vtkMRMLScalarVolumeNode()
        try:
            cropped_volume = self.logic.crop(volume, start, end)
        except RuntimeError:
            print("[ERROR] Cropping test failed.")
            return

        # :COMMENT: Check that the resulting cropped image has the expected dimensions.
        self.assertSequenceEqual(
            cropped_volume.GetImageData().GetDimensions(), [150, 150, 50]
        )

        # :COMMENT: Check that the resulting cropped image has the expected spacing.
        self.assertSequenceEqual(cropped_volume.GetSpacing(), volume.GetSpacing())

        # :COMMENT: Check that the resulting cropped image has the expected origin.
        self.assertSequenceEqual(cropped_volume.GetOrigin(), volume.GetOrigin())

        # :COMMENT: Check that the resulting cropped image has the expected direction.
        cropped_volume_direction = vtk.vtkMatrix4x4()
        volume_direction = vtk.vtkMatrix4x4()

        cropped_volume.GetIJKToRASDirectionMatrix(cropped_volume_direction)
        volume.GetIJKToRASDirectionMatrix(volume_direction)

        cropped_volume_direction_array = [
            [int(cropped_volume_direction.GetElement(i, j)) for j in range(4)]
            for i in range(4)
        ]
        volume_direction_array = [
            [int(volume_direction.GetElement(i, j)) for j in range(4)] for i in range(4)
        ]

        self.assertSequenceEqual(cropped_volume_direction_array, volume_direction_array)

        # :COMMENT: Check that the resulting cropped image has the expected content.
        volume_array = vtk.util.numpy_support.vtk_to_numpy(volume.GetImageData().GetPointData().GetScalars())  # type: ignore
        volume_array = np.reshape(
            volume_array, volume.GetImageData().GetDimensions()[::-1]
        )

        cropped_array = vtk.util.numpy_support.vtk_to_numpy(cropped_volume.GetImageData().GetPointData().GetScalars())  # type: ignore
        cropped_array = np.reshape(
            cropped_array, cropped_volume.GetImageData().GetDimensions()[::-1]
        )

        expected_array = volume_array[
            start[2] : end[2], start[1] : end[1], start[0] : end[0]
        ]
        self.assertTrue(np.array_equal(cropped_array, expected_array))

        mrmlScene.RemoveNode(volume)
        volume = None

        print("Cropping test passed.")


class RegistrationProcess(Process):
    """
    Class to process registration as a background task using the extension ParallelProcessing

    Parameters:
        scriptPath: path to the custom script user wants to execute (registration only)
        fixed_image : a sitk image, the image to be aligned with
        moving_image : a sitk image, the source image to be registered
        input_parameters: a dictionary used to pass parameters for the script
    """

    def __init__(self, scriptPath, fixed_image, moving_image, input_parameters):
        Process.__init__(self, scriptPath)
        self.fixed_image = fixed_image
        self.moving_image = moving_image
        self.input_parameters = input_parameters
        self.registration_completed = True
        self.message_error = None

    def prepareProcessInput(self) -> bytes:
        """
        Helper function to send input parameters to a script
        """

        input = {}
        input["fixed_image"] = self.fixed_image
        input["moving_image"] = self.moving_image
        input["parameters"] = self.input_parameters
        return pickle.dumps(input)

    def useProcessOutput(self, processOutput) -> None:
        """
        Helper function to received output parameters from the script
        Write to slicer the registrated volume if no error occured.

        Parameters:
            processOutput: a dictionary that contains the results of the script (a registration, a transform...)
        """
        if self.registration_completed:
            output = pickle.loads(processOutput)
            image_resampled = output["image_resampled"]
            volume_name = output["volume_name"]
            if not image_resampled:
                self.message_error = output["error"]
                self.registration_completed = False
                return
            su.PushVolumeToSlicer(image_resampled, name=volume_name)<|MERGE_RESOLUTION|>--- conflicted
+++ resolved
@@ -1674,7 +1674,6 @@
         )
 
         # :COMMENT: registration types
-<<<<<<< HEAD
         self.sitk_combo_box = self.get_ui(ctkComboBox, "ComboBoxSitk")
         self.sitk_combo_box.addItems(
             [
@@ -1684,23 +1683,8 @@
                 "Demons",
                 "Diffeomorphic Demons",
                 "Fast Symmetric Forces Demons",
-                "SymmetricForcesDemons",
+                "Symmetric Forces Demons",
             ]
-=======
-        self.sitk_combo_box = self.get_ui(
-            ctkComboBox, "ComboBoxSitk"
-        )
-        self.sitk_combo_box.addItems(["Rigid (6DOF)",
-        "Affine",
-        "Non Rigid Bspline (>27DOF)",
-        "Demons",
-        "Diffeomorphic Demons",
-        "Fast Symmetric Forces Demons",
-        "Symmetric Forces Demons"])
-
-        self.elastix_combo_box = self.get_ui(
-            ctkComboBox, "ComboBoxElastix"
->>>>>>> ad75c4ff
         )
 
         self.elastix_combo_box = self.get_ui(ctkComboBox, "ComboBoxElastix")
@@ -1786,11 +1770,14 @@
 
         # :COMMENT: Fill them combo boxes.
         self.metrics_combo_box.addItems(
-            ["Mean Squares", 
-             "Mattes Mutual Information", 
-             "Joint Histogram Mutual Information", 
-             "Correlation",
-             "Demons"])
+            [
+                "Mean Squares",
+                "Mattes Mutual Information",
+                "Joint Histogram Mutual Information",
+                "Correlation",
+                "Demons",
+            ]
+        )
         self.optimizers_combo_box.addItems(["Gradient Descent", "Exhaustive", "LBFGSB"])
         self.interpolator_combo_box.addItems(
             [
