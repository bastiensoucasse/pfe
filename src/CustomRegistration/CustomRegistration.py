--- conflicted
+++ resolved
@@ -26,12 +26,10 @@
     QRadioButton,
     QSlider,
     QSpinBox,
-<<<<<<< HEAD
     QTimer,
     QElapsedTimer,
     QProgressBar,
-    QGroupBox
-=======
+    QGroupBox,
     QVBoxLayout,
 )
 from slicer import (
@@ -42,7 +40,6 @@
     vtkMRMLScalarVolumeDisplayNode,
     vtkMRMLScalarVolumeNode,
     vtkMRMLScene,
->>>>>>> 5e850a9a
 )
 from slicer.ScriptedLoadableModule import (
     ScriptedLoadableModule,
@@ -341,7 +338,7 @@
         self.layout.addWidget(self.panel)
 
         # :COMMENT: Collapse all the collapsible buttons.
-        collapsible_buttons = self.panel.findChildren(ctkCollapsibleButton)
+        collapsible_buttons = self.panel.get_uiren(ctkCollapsibleButton)
         for collapsible_widget in collapsible_buttons:
             collapsible_widget.collapsed = True
 
@@ -359,15 +356,8 @@
         self.setup_cropping()
         self.setup_resampling()
         self.setup_registration()
-<<<<<<< HEAD
-
-        # :COMMENT: Set up the selected/target volume architecture.
-        self.setup_input_volume()
-        self.setup_target_volume()
-=======
         self.setup_plugin_loading()
 
->>>>>>> 5e850a9a
         # :COMMENT: Add observer to update combobox when new volume is added to MRML Scene.
         self.scene_observers = [
             mrmlScene.AddObserver(vtkMRMLScene.NodeAddedEvent, self.update),
@@ -1523,27 +1513,13 @@
         …
         """
 
-<<<<<<< HEAD
-        self.volume_name_edit = self.panel.findChild(QLineEdit, "lineEditNewVolumeName")
-
-        # :COMMENT: Settings collapsible button
-        self.metrics_combo_box = self.panel.findChild(ctkComboBox, "ComboMetrics")
-        self.interpolator_combo_box = self.panel.findChild(
-            ctkComboBox, "comboBoxInterpolator"
-        )
-        self.optimizers_combo_box = self.panel.findChild(ctkComboBox, "ComboOptimizers")
-        self.histogram_bin_count_spin_box = self.panel.findChild(
-            QSpinBox, "spinBoxBinCount"
-        )
-        self.sampling_strat_combo_box = self.panel.findChild(
-=======
         # :COMMENT: Link settings UI and code
+        self.volume_name_edit = self.get_ui.get_ui(QLineEdit, "lineEditNewVolumeName")
         self.metrics_combo_box = self.get_ui(ctkComboBox, "ComboMetrics")
         self.interpolator_combo_box = self.get_ui(ctkComboBox, "comboBoxInterpolator")
         self.optimizers_combo_box = self.get_ui(ctkComboBox, "ComboOptimizers")
         self.histogram_bin_count_spin_box = self.get_ui(QSpinBox, "spinBoxBinCount")
         self.sampling_strat_combo_box = self.get_ui(
->>>>>>> 5e850a9a
             ctkComboBox, "comboBoxSamplingStrat"
         )
         self.sampling_perc_spin_box = self.get_ui(
@@ -1551,8 +1527,7 @@
         )
 
         # :COMMENT: registration types
-<<<<<<< HEAD
-        self.sitk_combo_box = self.panel.findChild(
+        self.sitk_combo_box = self.panel.get_ui(
             ctkComboBox, "ComboBoxSitk"
         )
         self.sitk_combo_box.addItems(["Rigid (6DOF)",
@@ -1563,7 +1538,7 @@
         "Fast Symmetric Forces Demons",
         "SymmetricForcesDemons"])
 
-        self.elastix_combo_box = self.panel.findChild(
+        self.elastix_combo_box = self.panel.get_ui(
             ctkComboBox, "ComboBoxElastix"
         )
         self.elastix_logic = Elastix.ElastixLogic()
@@ -1571,48 +1546,46 @@
             self.elastix_combo_box.addItem("{0} ({1})".format(
             preset[Elastix.RegistrationPresets_Modality], preset[Elastix.RegistrationPresets_Content]))
 
-        self.settings_registration = self.panel.findChild(
+        self.settings_registration = self.panel.get_ui(
             ctkCollapsibleButton, "RegistrationSettingsCollapsibleButton"
         )
 
         # :COMMENT: Bspline only
-        self.bspline_group_box = self.panel.findChild(
+        self.bspline_group_box = self.panel.get_ui(
             QGroupBox, "groupBoxNonRigidBspline"
         )
-        self.transform_domain_mesh_size = self.panel.findChild(
+        self.transform_domain_mesh_size = self.panel.get_ui(
             QLineEdit, "lineEditTransformDomainMeshSize"
         )
         self.transform_domain_mesh_size.editingFinished.connect(self.verify_transform_domain_ms)
-        self.scale_factor = self.panel.findChild(
+        self.scale_factor = self.panel.get_ui(
             QLineEdit, "lineEditScaleFactor"
         )
         self.scale_factor.editingFinished.connect(self.verify_scale_factor)
-        self.shrink_factor = self.panel.findChild(
+        self.shrink_factor = self.panel.get_ui(
             QLineEdit, "lineEditShrinkFactor"
         )
         self.shrink_factor.editingFinished.connect(lambda: self.verify_shrink_factor(self.shrink_factor))
-        self.smoothing_sigmas = self.panel.findChild(
+        self.smoothing_sigmas = self.panel.get_ui(
             QLineEdit, "lineEditSmoothingFactor"
         )
         self.smoothing_sigmas.editingFinished.connect(lambda: self.verify_shrink_factor(self.smoothing_sigmas))
 
         # :COMMENT: Demons only
-        self.demons_group_box = self.panel.findChild(
+        self.demons_group_box = self.panel.get_ui(
             QGroupBox, "groupBoxDemons"
         )
-        self.demons_nb_iter = self.panel.findChild(
+        self.demons_nb_iter = self.panel.get_ui(
             QLineEdit, "lineEditDemonsNbIter"
         )
-        self.demons_std_deviation = self.panel.findChild(
+        self.demons_std_deviation = self.panel.get_ui(
             QLineEdit, "lineEditDemonsStdDeviation"
         )
         self.demons_std_deviation.editingFinished.connect(self.verify_demons_std_deviation)
-=======
         self.non_rigid_r_button = self.get_ui(QRadioButton, "radioButtonNonRigid")
         self.rigid_r_button = self.get_ui(QRadioButton, "radioButtonRigid")
         self.elastix_r_button = self.get_ui(QRadioButton, "radioButtonElastix")
         self.rigid_r_button.toggle()
->>>>>>> 5e850a9a
 
         # :COMMENT: Gradients parameters
         self.gradients_box = self.get_ui(
@@ -1621,43 +1594,33 @@
         self.learning_rate_spin_box = self.get_ui(
             QDoubleSpinBox, "doubleSpinBoxLearningR"
         )
-<<<<<<< HEAD
-        self.nb_of_iter_spin_box = self.panel.findChild(QSpinBox, "spinBoxNbIter")
-        self.conv_min_val_edit = self.panel.findChild(QLineEdit, "lineEditConvMinVal")
-        self.conv_min_val_edit.editingFinished.connect(self.verify_convergence_min_val)
-        self.conv_win_size_spin_box = self.panel.findChild(
-            QSpinBox, "spinBoxConvWinSize"
-        )
-=======
         self.nb_of_iter_spin_box = self.get_ui(QSpinBox, "spinBoxNbIter")
         self.conv_min_val_edit = self.get_ui(QLineEdit, "lineEditConvMinVal")
         self.conv_win_size_spin_box = self.get_ui(QSpinBox, "spinBoxConvWinSize")
->>>>>>> 5e850a9a
+        self.conv_min_val_edit.editingFinished.connect(self.verify_convergence_min_val)
 
         # :COMMENT: exhaustive parameters
         self.exhaustive_box = self.get_ui(
             ctkCollapsibleGroupBox, "CollapsibleGroupBoxExhaustive"
         )
-<<<<<<< HEAD
-        self.step_length_edit = self.panel.findChild(QLineEdit, "lineEditLength")
+        self.step_length_edit = self.panel.get_ui(QLineEdit, "lineEditLength")
         self.step_length_edit.editingFinished.connect(self.verify_step_length)
-        self.nb_steps_edit = self.panel.findChild(QLineEdit, "lineEditSteps")
+        self.nb_steps_edit = self.panel.get_ui(QLineEdit, "lineEditSteps")
         self.nb_steps_edit.editingFinished.connect(self.verify_nb_steps)
-        self.opti_scale_edit = self.panel.findChild(QLineEdit, "lineEditScale")
+        self.opti_scale_edit = self.panel.get_ui(QLineEdit, "lineEditScale")
         self.opti_scale_edit.editingFinished.connect(self.verify_opti_scale_edit)
 
         # :COMMENT: LBFGSB parameters
-        self.lbfgs2_box = self.panel.findChild(
+        self.lbfgs2_box = self.panel.get_ui(
             ctkCollapsibleGroupBox, "CollapsibleGroupBoxLBFGS2"
         )
-        self.gradient_conv_tol_edit = self.panel.findChild(
+        self.gradient_conv_tol_edit = self.panel.get_ui(
             QLineEdit, "lineEditGradientConvTol"
         )
         self.gradient_conv_tol_edit.editingFinished.connect(self.verify_gradient_conv_tol)
-        self.nb_iter_lbfgs2 = self.panel.findChild(QSpinBox, "spinBoxNbIterLBFGS2")
-        self.max_nb_correction_spin_box = self.panel.findChild(QSpinBox, "spinBoxMaxNbCorrection")
-        self.max_nb_func_eval_spin_box = self.panel.findChild(QSpinBox, "spinBoxMaxNbFuncEval")
-=======
+        self.nb_iter_lbfgs2 = self.panel.get_ui(QSpinBox, "spinBoxNbIterLBFGS2")
+        self.max_nb_correction_spin_box = self.panel.get_ui(QSpinBox, "spinBoxMaxNbCorrection")
+        self.max_nb_func_eval_spin_box = self.panel.get_ui(QSpinBox, "spinBoxMaxNbFuncEval")
         self.step_length_edit = self.get_ui(QLineEdit, "lineEditLength")
         self.nb_steps_edit = self.get_ui(QLineEdit, "lineEditSteps")
         self.opti_scale_edit = self.get_ui(QLineEdit, "lineEditScale")
@@ -1669,7 +1632,6 @@
         self.solution_accuracy_edit = self.get_ui(QLineEdit, "lineEditSolutionAccuracy")
         self.nb_iter_lbfgs2 = self.get_ui(QSpinBox, "spinBoxNbIterLBFGS2")
         self.delta_conv_tol_edit = self.get_ui(QLineEdit, "lineEditDeltaConv")
->>>>>>> 5e850a9a
 
         # :COMMENT: Fill them combo boxes.
         self.metrics_combo_box.addItems(["Mean Squares", "Mattes Mutual Information"])
@@ -1690,22 +1652,18 @@
         self.button_registration = self.get_ui(QPushButton, "PushButtonRegistration")
         self.button_registration.clicked.connect(self.register)
 
-<<<<<<< HEAD
-        self.button_cancel = self.panel.findChild(QPushButton, "pushButtonCancel")
+        self.button_cancel = self.panel.get_ui(QPushButton, "pushButtonCancel")
         self.button_cancel.clicked.connect(self.cancel_registration_process)
         self.button_cancel.setEnabled(False)
 
-        self.progressBar = self.panel.findChild(QProgressBar, "progressBar")
+        self.progressBar = self.panel.get_ui(QProgressBar, "progressBar")
         self.progressBar.hide()
-        self.label_status = self.panel.findChild(QLabel, "label_status")
+        self.label_status = self.panel.get_ui(QLabel, "label_status")
         self.label_status.hide()
 
         self.optimizers_combo_box.currentIndexChanged.connect(
             self.update_optimizer_parameters_group_box
         )
-=======
-        self.optimizers_combo_box.currentIndexChanged.connect(self.update_registration)
->>>>>>> 5e850a9a
 
         self.sitk_combo_box.activated.connect(
             lambda: self.update_registration_combo_box(True, self.sitk_combo_box.currentIndex)
@@ -1760,7 +1718,6 @@
             self.scale_factor.text = "1, 1, 1"
             self.scale_factor.setEnabled(False)
 
-<<<<<<< HEAD
     def update_registration_combo_box(self, is_sitk: bool, index: int) -> None:
         """
         update the UI according to the registration algorithm selected by the user.
@@ -1812,8 +1769,6 @@
             self.scriptPath=None
             self.sitk_combo_box.setCurrentIndex(-1)
 
-=======
->>>>>>> 5e850a9a
     def register(self) -> None:
         """
         …
@@ -1915,7 +1870,6 @@
         data_dictionary["demons_nb_iter"] = int(self.demons_nb_iter.text)
         data_dictionary["demons_std_dev"] = float(self.demons_std_deviation.text)
 
-<<<<<<< HEAD
     # :TODO: merge all
     # :TODO: Add other metrics (demons, correlation...)
     # :TODO: add tests for demons
@@ -2228,7 +2182,7 @@
         self.input_volume_index = None
 
         # :COMMENT: Get and connection the preprocessing input volume combo box.
-        self.preprocessing_input_volume_combo_box = self.panel.findChild(
+        self.preprocessing_input_volume_combo_box = self.get_ui(
             ctkComboBox, "PreprocessingInputVolumeComboBox"
         )
         assert self.preprocessing_input_volume_combo_box
@@ -2237,7 +2191,7 @@
         )
 
         # :COMMENT: Get and connection the registration input volume combo box.
-        self.registration_input_volume_combo_box = self.panel.findChild(
+        self.registration_input_volume_combo_box = self.panel.get_ui(
             ctkComboBox, "RegistrationInputVolumeComboBox"
         )
         assert self.registration_input_volume_combo_box
@@ -2282,32 +2236,6 @@
         """
         Loads the renaming feature with a minimal window.
         """
-=======
-        # :BUG:Tony: Name of the new volume not applied.
-        input = {}
-        current_time = datetime.datetime.now().strftime("%Y-%m-%d-%H-%M-%S")
-        input[
-            "volume_name"
-        ] = f"{self.input_volume.GetName()}_registered_{current_time}"
-        input["histogram_bin_count"] = bin_count
-        input["sampling_strategy"] = sampling_strat
-        input["sampling_percentage"] = sampling_perc
-        input["metrics"] = self.metrics_combo_box.currentText.replace(" ", "")
-        input["interpolator"] = self.interpolator_combo_box.currentText.replace(" ", "")
-        input["optimizer"] = self.optimizers_combo_box.currentText.replace(" ", "")
-        input["learning_rate"] = learning_rate
-        input["iterations"] = nb_iteration
-        input["convergence_min_val"] = convergence_min_val
-        input["convergence_win_size"] = convergence_win_size
-        input["nb_of_steps"] = nb_of_steps
-        input["step_length"] = self.step_length
-        input["optimizer_scale"] = self.optimizer_scale
-        input["solution_accuracy"] = solution_acc
-        input["nb_iter_lbfgs2"] = nb_iter_lbfgs2
-        input["delta_convergence_tolerance"] = delta_conv_tol
-
-        # PARALLEL PROCESSING EXTENSION
->>>>>>> 5e850a9a
 
         def on_registration_completed():
             """
@@ -2639,7 +2567,7 @@
             name: The name of the UI to retrieve.
         """
 
-        ui = self.panel.findChild(type, name)
+        ui = self.panel.get_ui(type, name)
         if not ui:
             raise AssertionError(f'No {type} with name "{name}" found.')
         return ui
@@ -2671,12 +2599,10 @@
         """
         Runs all the tests in the Custom Registration module.
         """
-<<<<<<< HEAD
         print("Please run test_registration.py outside of Slicer for unittesting.")
         print("use the command : python3 test_registration.py")
         print("Located in Resources/Registration/Scripts")
         print("Warning : do know it takes time to process all the tests")
-=======
 
         self.logic = CustomRegistrationLogic()
 
@@ -2761,7 +2687,6 @@
 
         print("Cropping test passed.")
 
->>>>>>> 5e850a9a
 
 class RegistrationProcess(Process):
     """
