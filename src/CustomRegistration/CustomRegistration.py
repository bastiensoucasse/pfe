--- conflicted
+++ resolved
@@ -654,22 +654,15 @@
         if self.roi_collapsible_button.isChecked():
             if not self.input_volume:
                 # :TODO:Iantsa: Find a way to handle this case.
-<<<<<<< HEAD
                 print("[DEBUG] No volume selected: Case not handled yet.")
-=======
->>>>>>> 294ad330
                 return
 
             # :COMMENT: First time opening the ROI selection interface.
             if not self.input_roi_preview:
-<<<<<<< HEAD
                 # :COMMENT: Create default input roi preview.
                 self.tmp_input_roi = self.logic.create_mask(
                     self.vtk_to_sitk(self.input_volume), 0
                 )
-=======
-                self.preview_roi_selection()
->>>>>>> 294ad330
 
             else:
                 # :COMMENT: Show the ROI selection preview.
@@ -790,17 +783,6 @@
             )
             return
 
-<<<<<<< HEAD
-        # :COMMENT: Save selected volume's data.
-        data_backup = [
-            self.input_volume.GetSpacing(),
-            self.input_volume.GetOrigin(),
-            vtk.vtkMatrix4x4(),
-        ]
-        self.input_volume.GetIJKToRASDirectionMatrix(data_backup[2])
-
-=======
->>>>>>> 294ad330
         # :COMMENT: Convert the volume to a SimpleITK image.
         sitk_image = self.vtk_to_sitk(self.input_volume)
 
