--- conflicted
+++ resolved
@@ -12,11 +12,7 @@
 import numpy as np
 import scipy
 import SimpleITK as sitk
-<<<<<<< HEAD
-import slicer
-=======
 import sitkUtils as su
->>>>>>> c508b18c
 import vtk
 from ctk import ctkCollapsibleButton, ctkCollapsibleGroupBox, ctkComboBox
 from Processes import Process, ProcessesLogic
@@ -306,30 +302,6 @@
         target_volume.SetOrigin(origin)
         target_volume.SetIJKToRASDirectionMatrix(ijk_to_ras_direction_matrix)
 
-    def transfer_volume_metadata(
-        self,
-        source_volume: vtkMRMLScalarVolumeNode,
-        target_volume: vtkMRMLScalarVolumeNode,
-    ) -> None:
-        """
-        Copies the metadata from the source volume to the target volume.
-
-        Parameters:
-            source_volume: The volume to copy the metadata from.
-            target_volume: The volume to copy the metadata to.
-        """
-
-        # :COMMENT: Retrieve the metadata from the source volume.
-        spacing = source_volume.GetSpacing()
-        origin = source_volume.GetOrigin()
-        ijk_to_ras_direction_matrix = vtk.vtkMatrix4x4()
-        source_volume.GetIJKToRASDirectionMatrix(ijk_to_ras_direction_matrix)
-
-        # :COMMENT: Apply the metadata to the target volume.
-        target_volume.SetSpacing(spacing)
-        target_volume.SetOrigin(origin)
-        target_volume.SetIJKToRASDirectionMatrix(ijk_to_ras_direction_matrix)
-
     def difference_map(self, imageData1, imageData2, name, mode, sigma):
         dims1 = imageData1.GetImageData().GetDimensions()
         dims2 = imageData2.GetImageData().GetDimensions()
@@ -436,17 +408,8 @@
         # :COMMENT: Apply the color palette to the panel.
         self.panel.setPalette(util.mainWindow().palette)
 
-<<<<<<< HEAD
-        # Setup the preprocessing.
-        self.volume_selection_setup()
-        self.roi_selection_setup()
-        self.cropping_setup()
-        self.resampling_setup()
-        self.difference_map_setup()
-=======
         # :COMMENT: Insert the panel UI into the layout.
         self.layout.addWidget(self.panel)
->>>>>>> c508b18c
 
         # :COMMENT: Collapse all the collapsible buttons.
         collapsible_buttons = self.panel.findChildren(ctkCollapsibleButton)
@@ -459,6 +422,7 @@
         # :COMMENT: Set up the input/target volume architecture.
         self.setup_input_volume()
         self.setup_target_volume()
+        self.difference_map = None
 
         # :COMMENT: Set up the module regions.
         self.setup_view()
@@ -467,6 +431,7 @@
         self.setup_cropping()
         self.setup_resampling()
         self.setup_registration()
+        self.setup_difference_map()
         self.setup_plugin_loading()
 
         # :COMMENT: Add observer to update combobox when new volume is added to MRML Scene.
@@ -506,6 +471,7 @@
         self.reset_cropping()
         self.reset_resampling()
         self.reset_registration()
+        self.reset_difference_map()
         self.reset_plugin_loading()
 
     def update(self, caller=None, event=None) -> None:
@@ -979,18 +945,14 @@
         else:
             self.update_specific_view(1, None)
 
-<<<<<<< HEAD
-        # Add the available volumes to the resampling target volume combo box.
-        for i in range(self.volumes.GetNumberOfItems()):
-            name = self.volumes.GetItemAsObject(i).GetName()
-
-            self.resampling_target_volume_combo_box.addItem(name)
-        self.resampling_target_volume_combo_box.setCurrentIndex(-1)
-=======
         # :COMMENT: Update the difference map view.
-        # :TODO:Bastien: Add support for the difference map (during merge).
-        self.update_specific_view(2, None)
->>>>>>> c508b18c
+        if self.difference_map:
+            self.update_specific_view(
+                2,
+                self.difference_map,
+            )
+        else:
+            self.update_specific_view(2, None)
 
     def update_specific_view(
         self,
@@ -2411,6 +2373,122 @@
             QLineEdit.text = "4, 2, 1"
 
     #
+    # DIFFERENCE MAP
+    #
+
+    def setup_difference_map(self) -> None:
+        """
+        Sets up the difference map computation by retrieving and connecting the UI data.
+        """
+
+        self.algorithms_difference_map_combo_box = self.get_ui(
+            ctkComboBox, "mapFunction"
+        )
+        for algo in ["Mean squared error", "Gradient"]:
+            self.algorithms_difference_map_combo_box.addItem(algo)
+        self.algorithms_difference_map_combo_box.setCurrentIndex(-1)
+
+        self.difference_map_button_apply = self.get_ui(
+            QPushButton, "processMapFunction"
+        )
+
+        self.spin_box = self.get_ui(QSpinBox, "patchSizeSpinBox")
+
+        self.mean = self.get_ui(QLabel, "mean")
+
+        self.difference_map_button_apply.clicked.connect(self.compute_difference_map)
+
+        self.reset_difference_map()
+
+    def reset_difference_map(self) -> None:
+        """
+        Resets the difference map computation to the defaults.
+        """
+
+        self.spin_box.value = 0
+        self.difference_map_current_algorithm = None
+
+        self.update_difference_map()
+
+    def update_difference_map(self) -> None:
+        """
+        Updates the difference map computation.
+        """
+
+        # :COMMENT: Nothing to update!
+
+    def compute_difference_map(self):
+        """
+        Applies the choosen algorithm for difference map (Gradient or MSE)
+        """
+
+        if not self.input_volume or not self.target_volume:
+            self.display_error_message("Please select both input and target volumes.")
+            return
+
+        algorithm = self.algorithms_difference_map_combo_box.currentText
+        if algorithm not in ["Mean squared error", "Gradient"]:
+            self.display_error_message("Please select an algorithm.")
+            return
+
+        difference_map_mean = -1
+        try:
+            if algorithm == "Mean squared error":
+                (
+                    self.difference_map,
+                    difference_map_mean,
+                ) = self.logic.difference_map(
+                    self.input_volume,
+                    self.target_volume,
+                    f"{self.input_volume.GetName()}_{self.target_volume.GetName()}_MSEDifferenceMap",
+                    "absolute",
+                    self.spin_box.value,
+                )
+
+            if algorithm == "Gradient":
+                (
+                    self.difference_map,
+                    difference_map_mean,
+                ) = self.logic.difference_map(
+                    self.input_volume,
+                    self.target_volume,
+                    f"{self.input_volume.GetName()}_{self.target_volume.GetName()}_GradientDifferenceMap",
+                    "gradient",
+                    self.spin_box.value,
+                )
+        except ValueError as e:
+            self.display_error_message(str(e))
+            self.difference_map = None
+            return
+
+        self.update_allowed = False
+        mrmlScene.AddNode(self.difference_map)
+        self.update_allowed = True
+        self.mean.text = difference_map_mean
+        self.plot_difference_map()
+
+    def plot_difference_map(self):
+        """
+        Plots the difference map on the yellow window and apply a Look Up Table
+        """
+
+        assert self.difference_map
+
+        difference_map_display_node = self.difference_map.GetDisplayNode()
+        if not difference_map_display_node:
+            difference_map_display_node = vtkMRMLScalarVolumeDisplayNode()
+            mrmlScene.AddNode(difference_map_display_node)
+            self.difference_map.SetAndObserveDisplayNodeID(
+                difference_map_display_node.GetID()
+            )
+
+        difference_map_display_node.SetAndObserveColorNodeID(
+            util.getNode("ColdToHotRainbow").GetID()
+        )
+
+        self.update_specific_view(2, self.difference_map, None)
+
+    #
     # PLUGIN LOADING
     #
 
@@ -2919,156 +2997,6 @@
         Helper function to received output parameters from the script
         Write to slicer the registrated volume if no error occured.
 
-<<<<<<< HEAD
-        # Remove the observers.
-        mrmlScene.RemoveObserver(self.observer_tag)
-
-    #
-    # DIFFERENCE MAP
-    #
-
-    def difference_map_setup(self):
-        """
-        Setup the UI of the difference map
-
-        """
-
-        # :COMMENT: Difference map algorithms list
-        algorithms_difference_map = ["Mean squared error", "Gradient"]
-
-        self.algorithms_difference_map_combo_box = self.panel.findChild(
-            ctkComboBox, "mapFunction"
-        )
-
-        assert self.algorithms_difference_map_combo_box
-
-        for i in algorithms_difference_map:
-            self.algorithms_difference_map_combo_box.addItem(i)
-
-        self.algorithms_difference_map_combo_box.setCurrentIndex(-1)
-
-        self.difference_map_button_apply = self.panel.findChild(
-            QPushButton, "processMapFunction"
-        )
-        assert self.difference_map_button_apply
-
-        self.spin_box = self.panel.findChild(QSpinBox, "patchSizeSpinBox")
-        assert self.spin_box
-
-        self.mean = self.panel.findChild(QLabel, "mean")
-        assert self.mean
-
-        self.difference_map_list = []
-        self.number_of_difference_map = 0
-        self.difference_map_current_algorithme = None
-
-        self.difference_map_button_apply.clicked.connect(
-            self.on_apply_button_difference_map
-        )
-
-    def on_apply_button_difference_map(self):
-        """
-        Apply the choosen algorithm for difference map (Gradient or MSE)
-        """
-        # :GOTCHA: Modifier l'acces du target volume quand Tony aura fini
-        # :TODO: Afficher la moyenne
-        if self.resampling_target_volume is None:
-            self.display_error_message("No target volume selected")
-            return
-        if self.selected_volume is None:
-            self.display_error_message("No current volume selected")
-            return
-
-        self.difference_map_current_node = None
-        self.mean_difference_map = 0
-        name = self.algorithms_difference_map_combo_box.currentText
-
-        if name == "Mean squared error":
-            (
-                self.difference_map_current_node,
-                self.mean_difference_map,
-            ) = self.logic.difference_map(
-                self.selected_volume,
-                self.resampling_target_volume,
-                "Difference Map(MSE) " + str(self.number_of_difference_map),
-                "absolute",
-                self.spin_box.value,
-            )
-            self.number_of_difference_map += 1
-
-        if name == "Gradient":
-            (
-                self.difference_map_current_node,
-                self.mean_difference_map,
-            ) = self.logic.difference_map(
-                self.selected_volume,
-                self.resampling_target_volume,
-                "Difference Map(Gradient) " + str(self.number_of_difference_map),
-                "gradient",
-                self.spin_box.value,
-            )
-            self.number_of_difference_map += 1
-        mrmlScene.AddNode(self.difference_map_current_node)
-        self.mean.text = self.mean_difference_map
-        self.plot_difference_map_on_yellow_window()
-
-    def plot_difference_map_on_yellow_window(self):
-        """
-        Plot the difference map on the yellow window and apply a Look Up Table
-        """
-
-        # :GOTCHA: Factoriser le code avec celui de Iansta
-
-        assert self.difference_map_current_node
-
-        # :COMMENT: Get the yellow slice node
-        slice_node = slicer.mrmlScene.GetNodeByID("vtkMRMLSliceNodeYellow")
-        if not slice_node:
-            self.display_error_message("Could not get the yellow slice node")
-            return
-
-        # :COMMENT: Get the yellow slice widget
-        slice_widget = slicer.app.layoutManager().sliceWidget(
-            slice_node.GetLayoutName()
-        )
-        if not slice_widget:
-            self.display_error_message("Could not get the yellow slice widget")
-            return
-
-        # :COMMENT: Get the slice view
-        slice_view = slice_widget.sliceView()
-        if not slice_view:
-            self.display_error_message("Could not get the slice view")
-            return
-
-        # :COMMENT: Set the volume node as the active volume in the yellow slice view
-        slice_view.scheduleRender()
-        slice_widget.sliceLogic().GetSliceCompositeNode().SetBackgroundVolumeID(
-            self.difference_map_current_node.GetID()
-        )
-        slice_widget.sliceLogic().FitSliceToAll()
-        slice_widget.sliceLogic().GetSliceNode().Modified()
-
-        # :COMMENT: Get the color node for the yellow window
-        color_node = self.difference_map_current_node.GetDisplayNode().GetColorNode()
-
-        # :COMMENT: Set the "ColdToHotRainbow" lookup table for the yellow window
-        lut_node = slicer.util.getNode("ColdToHotRainbow")
-        if lut_node:
-            color_node.SetLookupTable(lut_node.GetLookupTable())
-        else:
-            self.display_error_message(
-                "Could not find the 'ColdToHotRainbow' lookup table in Slicer"
-            )
-            return
-
-        # :COMMENT: Set the volume node as the active volume in the yellow slice view
-        slice_widget.sliceLogic().GetSliceCompositeNode().SetBackgroundVolumeID(
-            self.difference_map_current_node.GetID()
-        )
-        # slice_widget.sliceLogic().FitSliceToAll()
-        slice_widget.sliceLogic().GetSliceNode().Modified()
-=======
         Parameters:
             processOutput: a dictionary that contains the results of the script (a registration, a transform...)
         """
@@ -3080,5 +3008,4 @@
                 self.message_error = output["error"]
                 self.registration_completed = False
                 return
-            su.PushVolumeToSlicer(image_resampled, name=volume_name)
->>>>>>> c508b18c
+            su.PushVolumeToSlicer(image_resampled, name=volume_name)