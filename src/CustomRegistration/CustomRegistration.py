"""
The Custom Registration module for Slicer provides the features for 3D images registration, based on the ITK library.
"""

import datetime
import os
import pickle
import unittest
from math import pi

import Elastix
import numpy as np
import scipy
import SimpleITK as sitk
import sitkUtils as su
import vtk
from ctk import ctkCollapsibleButton, ctkCollapsibleGroupBox, ctkComboBox
from Processes import Process, ProcessesLogic
from qt import (
    QCheckBox,
    QDialog,
    QDoubleSpinBox,
    QElapsedTimer,
    QFileDialog,
    QGroupBox,
    QHBoxLayout,
    QInputDialog,
    QLabel,
    QLineEdit,
    QMessageBox,
    QProgressBar,
    QPushButton,
    QSlider,
    QSpinBox,
    QTimer,
    QVBoxLayout,
)
from slicer import (
    app,
    modules,
    mrmlScene,
    util,
    vtkMRMLScalarVolumeDisplayNode,
    vtkMRMLScalarVolumeNode,
    vtkMRMLScene,
)
from slicer.ScriptedLoadableModule import (
    ScriptedLoadableModule,
    ScriptedLoadableModuleLogic,
    ScriptedLoadableModuleTest,
    ScriptedLoadableModuleWidget,
)

AXIS_MAP = {"x": 0, "y": 1, "z": 2}


class CustomRegistration(ScriptedLoadableModule):
    """
    Main class for the Custom Registration module used to define the module's metadata.
    """

    def __init__(self, parent) -> None:
        ScriptedLoadableModule.__init__(self, parent)

        self.parent.title = "CustomRegistration"
        self.parent.categories = ["PFE"]
        self.parent.dependencies = []
        self.parent.contributors = [
            "Wissam Boussella (Université de Bordeaux)",
            "Iantsa Provost (Université de Bordeaux)",
            "Bastien Soucasse (Université de Bordeaux)",
            "Tony Wolff (Université de Bordeaux)",
        ]
        self.parent.helpText = "This module provides features for 3D images registration, based on the ITK library."
        self.parent.acknowledgementText = "This project is supported and supervised by the reseacher and professor Fabien Baldacci (Université de Bordeaux)."


class CustomRegistrationLogic(ScriptedLoadableModuleLogic):
    """
    Logic class for the Custom Registration module used to define the module's algorithms.
    """

    def __init__(self) -> None:
        ScriptedLoadableModuleLogic.__init__(self)

    #
    # ROI SELECTION
    #

    def create_mask(
        self, volume: vtkMRMLScalarVolumeNode, threshold: int
    ) -> vtkMRMLScalarVolumeNode:
        """
        Creates a binary mask that selects the voxel of the image that are greater than the threshold.

        Parameters:
            volume: The VTK volume.
            threshold: The threshold value.

        Returns:
            The ROI binary mask as a VTK volume.
        """

        mask = self.sitk_to_vtk(
            sitk.BinaryThreshold(
                self.vtk_to_sitk(volume),
                lowerThreshold=threshold,
                upperThreshold=1000000,
            )
        )
        self.transfer_volume_metadata(volume, mask)
        return mask

    def select_roi(
        self, volume: vtkMRMLScalarVolumeNode, mask: vtkMRMLScalarVolumeNode
    ) -> vtkMRMLScalarVolumeNode:
        """
        Selects as ROI the largest connected component after a threshold.

        Parameters:
            volume: The VTK volume to select the ROI from.
            mask_volume: The ROI binary mask as a SimpleITK image.
            threshold: The threshold value.

        Returns:
            The VTK volume representing the ROI of the input volume.
        """

        # :COMMENT: Apply connected component filter.
        label_map = sitk.ConnectedComponent(self.vtk_to_sitk(mask))

        # :COMMENT: Find largest connected component.
        label_shape_stats = sitk.LabelShapeStatisticsImageFilter()
        label_shape_stats.Execute(label_map)
        max_size = 0
        largest_label = 1
        for label in range(1, label_shape_stats.GetNumberOfLabels() + 1):
            size = label_shape_stats.GetPhysicalSize(label)
            if size > max_size:
                max_size = size
                largest_label = label

        # :COMMENT: Use binary image of largest connected component as ROI.
        binary = sitk.BinaryThreshold(
            label_map, lowerThreshold=largest_label, upperThreshold=largest_label
        )

        roi = self.sitk_to_vtk(binary)
        self.transfer_volume_metadata(volume, roi)

        return roi

    #
    # CROPPING
    #

    def crop(
        self, volume: vtkMRMLScalarVolumeNode, start, end
    ) -> vtkMRMLScalarVolumeNode:
        """
        Crops a volume using the selected algorithm.

        Parameters:
            volume: The VTK volume to be cropped.
            start: The start point of the cropping region.
            end: The end point of the cropping region.

        Returns:
            The cropped VTK volume.
        """

        # :TODO:Iantsa: Delete former implementation when done with report.
        # crop_filter = sitk.ExtractImageFilter()
        # crop_filter.SetIndex(index)
        # crop_filter.SetSize(size)
        # cropped_image = crop_filter.Execute(image)
        # return cropped_image

        # :COMMENT: Ensure that the size is valid.
        crop_size = [end[i] - start[i] for i in range(len(start))]
        if not all(crop_size):
            return None

        # :COMMENT: Handles the autocropping offset too large.
        dims = volume.GetImageData().GetDimensions()
        for axis, i in AXIS_MAP.items():
            if start[i] < 0 or end[i] > dims[i]:
                raise AutocroppingValueError(
                    f"Offset {axis} too large.",
                    axis,
                )

        # :COMMENT: Convert the volume to a SimpleITK image.
        image = self.vtk_to_sitk(volume)

        # :COMMENT: Get the size of the original image.
        size = image.GetSize()

        # :COMMENT: Create a cropping filter.
        crop_filter = sitk.CropImageFilter()

        # :COMMENT: Set the lower and upper cropping indices
        crop_filter.SetLowerBoundaryCropSize(start)
        crop_filter.SetUpperBoundaryCropSize([size[i] - end[i] for i in range(3)])

        # :COMMENT: Crop the image.
        cropped_image = crop_filter.Execute(image)

        # :COMMENT: Convert the cropped SimpleITK image back to a VTK volume.
        cropped_volume = self.sitk_to_vtk(cropped_image)

        # :COMMENT: Transfer the initial volume metadata.
        self.transfer_volume_metadata(volume, cropped_volume)

        return cropped_volume

    def automatic_crop(
        self,
        volume: vtkMRMLScalarVolumeNode,
        roi: vtkMRMLScalarVolumeNode,
        margins,
    ) -> vtkMRMLScalarVolumeNode:
        """
        Crops a volume using the selected algorithm.

        Parameters:
            volume: The VTK volume to be cropped.
            roi: The VTK volume representing the ROI selection of the input volume.
            margins: The margin to add around the ROI selection.

        Returns:
            A tuple representing
                - The cropped VTK volume.
                - The start index of the cropping region.
                - The end index of the cropping region.
        """

        # :COMMENT: Get the pixel data array and dimensions of the image data.
        roi_image_data = roi.GetImageData()
        dims = roi_image_data.GetDimensions()

        # :COMMENT: Convert the pixel data array into a numpy array.
        pixel_data_array = vtk.util.numpy_support.vtk_to_numpy(
            roi_image_data.GetPointData().GetScalars()
        )
        # :TODO:Iantsa: Make sure the order is the right one for better optimization.
        pixel_data_array = pixel_data_array.reshape(dims, order="F")

        # :COMMENT: Ensure the selection is not empty.
        if not np.any(pixel_data_array):
            return None

        # :COMMENT: Get the bounds of the ROI.
        xyz = np.argwhere(pixel_data_array).T
        start = [int(np.min(i)) for i in xyz]
        end = [int(np.max(i)) for i in xyz]

        # :COMMENT Apply the margins along the ROI.
        for i in range(3):
            start[i] -= margins[i]
            end[i] += margins[i]

        return self.crop(volume, start, end), start, end

    #
    # RESAMPLING
    #

    def resample(
        self,
        input_volume: vtkMRMLScalarVolumeNode,
        target_volume: vtkMRMLScalarVolumeNode,
    ) -> vtkMRMLScalarVolumeNode:
        """
        Resamples a volume selected as input to march a volume selected as target (dimensions, pixel size).

        Parameters:
            input_volume: The VTK volume selected as input volume.
            target_volume: The VTK volume selected as target volume.

        Returns:
            The resampled version of the input volume, matchin the target volume.
        """

        # :COMMENT: Use the default transform.
        transform = sitk.Transform()

        # :COMMENT: Use the default interpolation.
        interpolator = sitk.sitkLinear

        # :COMMENT: Resample the input image to match the reference image's size, spacing, and origin.
        resampled_volume = self.sitk_to_vtk(
            sitk.Resample(
                self.vtk_to_sitk(input_volume),
                self.vtk_to_sitk(target_volume),
                transform,
                interpolator,
            )
        )
        self.transfer_volume_metadata(input_volume, resampled_volume)
        resampled_volume.SetSpacing(target_volume.GetSpacing())
        return resampled_volume

    #
    # UTILITIES
    #

    def vtk_to_sitk(self, volume: vtkMRMLScalarVolumeNode) -> sitk.Image:
        """
        Converts a VTK volume into a SimpleITK image.

        Parameters:
            volume: The VTK volume to convert.

        Returns:
            The SimpleITK image.
        """

        volume_image_data = volume.GetImageData()
        np_array = vtk.util.numpy_support.vtk_to_numpy(volume_image_data.GetPointData().GetScalars())  # type: ignore
        np_array = np.reshape(np_array, volume_image_data.GetDimensions()[::-1])
        image = sitk.GetImageFromArray(np_array)
        return image

    def sitk_to_vtk(self, image: sitk.Image) -> vtkMRMLScalarVolumeNode:
        """
        Converts a SimpleITK image to a VTK volume.

        Parameters:
            image: The SimpleITK image to convert.

        Returns:
            The VTK volume.
        """

        np_array = sitk.GetArrayFromImage(image)
        volume_image_data = vtk.vtkImageData()
        volume_image_data.SetDimensions(np_array.shape[::-1])
        volume_image_data.AllocateScalars(vtk.VTK_FLOAT, 1)
        vtk_array = vtk.util.numpy_support.numpy_to_vtk(np_array.flatten())  # type: ignore
        volume_image_data.GetPointData().SetScalars(vtk_array)
        volume = vtkMRMLScalarVolumeNode()
        volume.SetAndObserveImageData(volume_image_data)
        return volume

    def transfer_volume_metadata(
        self,
        source_volume: vtkMRMLScalarVolumeNode,
        target_volume: vtkMRMLScalarVolumeNode,
    ) -> None:
        """
        Copies the metadata from the source volume to the target volume.

        Parameters:
            source_volume: The VTK volume to copy the metadata from.
            target_volume: The VTK volume to copy the metadata to.
        """

        # :COMMENT: Retrieve the metadata from the source volume.
        spacing = source_volume.GetSpacing()
        origin = source_volume.GetOrigin()
        ijk_to_ras_direction_matrix = vtk.vtkMatrix4x4()
        source_volume.GetIJKToRASDirectionMatrix(ijk_to_ras_direction_matrix)

        # :COMMENT: Apply the metadata to the target volume.
        target_volume.SetSpacing(spacing)
        target_volume.SetOrigin(origin)
        target_volume.SetIJKToRASDirectionMatrix(ijk_to_ras_direction_matrix)

    def difference_map(self, imageData1, imageData2, name, mode, sigma):
        dims1 = imageData1.GetImageData().GetDimensions()
        dims2 = imageData2.GetImageData().GetDimensions()
        if dims1 != dims2:
            raise ValueError("Images must have the same dimensions")

        volume_image_data1 = imageData1.GetImageData()
        np_array1 = vtk.util.numpy_support.vtk_to_numpy(
            volume_image_data1.GetPointData().GetScalars()
        )
        np_array1 = np.reshape(
            np_array1, volume_image_data1.GetDimensions()[::-1]
        ).astype(
            np.float  # type: ignore
        )

        volume_image_data2 = imageData2.GetImageData()
        np_array2 = vtk.util.numpy_support.vtk_to_numpy(
            volume_image_data2.GetPointData().GetScalars()
        )
        np_array2 = np.reshape(
            np_array2, volume_image_data2.GetDimensions()[::-1]
        ).astype(
            np.float  # type: ignore
        )

        # outputNode = outputNode.astype(np.float)

        if mode == "gradient":
            #:COMMENT: Compute the gradient of each image
            grad_x1, grad_y1, grad_z1 = np.gradient(np_array1)
            grad_x2, grad_y2, grad_z2 = np.gradient(np_array2)

            #:COMMENT:  Compute the difference of the gradient
            outputNode = (
                np.abs(grad_x1 - grad_x2)
                + np.abs(grad_y1 - grad_y2)
                + np.abs(grad_z1 - grad_z2)
            )
        elif mode == "absolute":
            outputNode = np.abs(np_array1 - np_array2).astype(np.float)  # type: ignore
        else:
            raise ValueError("Invalid mode. Mode must be 'gradient' or 'absolute'.")

        if sigma >= 3:
            #:COMMENT: Apply a sigma*sigma*sigma blur with zero padding to outputNode
            kernel = np.ones((sigma, sigma, sigma)) / (
                np.sum(np.ones((sigma, sigma, sigma))) + 1e-8
            )
            outputNode = scipy.ndimage.convolve(
                outputNode, kernel, mode="constant", cval=0.0
            )
        # #:COMMENT:  Normalize the difference
        outputNode = outputNode / np.linalg.norm(outputNode)

        #:COMMENT:  Create a new volume node for the output
        volume_image_data = vtk.vtkImageData()
        volume_image_data.SetDimensions(outputNode.shape[::-1])
        volume_image_data.AllocateScalars(vtk.VTK_FLOAT, 1)
        vtk_array = vtk.util.numpy_support.numpy_to_vtk(outputNode.flatten())
        volume_image_data.GetPointData().SetScalars(vtk_array)
        volume = vtkMRMLScalarVolumeNode()

        #:COMMENT:  Transfer metadata from the first input image data to the output volume node
        self.transfer_volume_metadata(imageData1, volume)
        volume.SetName(name)
        volume.SetAndObserveImageData(volume_image_data)

        #:COMMENT: Compute the mean of the difference
        mean_difference = np.mean(outputNode)

        return volume, mean_difference


class CustomRegistrationWidget(ScriptedLoadableModuleWidget):
    """
    Widget class for the Custom Registration module used to define the module's panel interface.
    """

    def __init__(self, parent=None) -> None:
        ScriptedLoadableModuleWidget.__init__(self, parent)

    def setup(self) -> None:
        """
        Sets up the widget for the module.
        """

        # :COMMENT: Initialize the widget.
        ScriptedLoadableModuleWidget.setup(self)

        # :COMMENT: Initialize the logic.
        self.logic = CustomRegistrationLogic()
        assert self.logic

        # :COMMENT: Hide the useless widgets.
        util.setApplicationLogoVisible(False)
        util.setModulePanelTitleVisible(False)
        util.setModuleHelpSectionVisible(False)

        # :COMMENT: Load the panel UI.
        self.panel = util.loadUI(self.resourcePath("UI/Panel.ui"))
        assert self.panel

        # :COMMENT: Apply the color palette to the panel.
        self.panel.setPalette(util.mainWindow().palette)

        # :COMMENT: Insert the panel UI into the layout.
        self.layout.addWidget(self.panel)

        # :COMMENT: Collapse all the collapsible buttons.
        collapsible_buttons = self.panel.findChildren(ctkCollapsibleButton)
        for collapsible_widget in collapsible_buttons:
            collapsible_widget.collapsed = True

        # :COMMENT: Initialize the volume list.
        self.volumes = []

        # :COMMENT: Set up the input/target volume architecture.
        self.setup_input_volume()
        self.setup_target_volume()
        self.difference_map = None

        # :COMMENT: Set up the module regions.
        self.setup_view()
        self.setup_pascal_only_mode()
        self.setup_roi_selection()
        self.setup_cropping()
        self.setup_automatic_cropping()
        self.setup_resampling()
        self.setup_registration()
        self.setup_difference_map()
        self.setup_plugin_loading()

        # :COMMENT: Add observer to update combobox when new volume is added to MRML Scene.
        self.scene_observers = [
            mrmlScene.AddObserver(vtkMRMLScene.NodeAddedEvent, self.update),
            mrmlScene.AddObserver(vtkMRMLScene.NodeRemovedEvent, self.update),
            # :TODO:Bastien: Add observer for volume modified event.
        ]

        # :COMMENT: Launch the first volume list update.
        self.update_allowed = True
        self.update()

    def cleanup(self) -> None:
        """
        Cleans up the module from any observer.
        """

        for observer in self.scene_observers:
            mrmlScene.RemoveObserver(observer)

        self.reset()

    def reset(self) -> None:
        """
        Resets all parameters to their default values.
        """

        # Reset the input/target volume architecture.
        self.reset_input_volume()
        self.reset_target_volume()

        # Reset the module regions.
        self.reset_view()
        self.reset_pascal_only_mode()
        self.reset_roi_selection()
        self.reset_cropping()
        self.reset_resampling()
        self.reset_registration()
        self.reset_difference_map()
        self.reset_plugin_loading()

    def update(self, caller=None, event=None) -> None:
        """
        Updates the list of volumes, the view, and the panel, as well as the different module regions accordingly.

        Parameters:
            caller: The widget calling this method.
            event: The event that triggered this method.
        """

        if not self.update_allowed:
            return

        def update_volume_list() -> None:
            """
            Updates the list of volumes by retrieving the volumes that are not ROI masks in the scene.
            """

            self.volumes = [
                volume
                for volume in mrmlScene.GetNodesByClass("vtkMRMLScalarVolumeNode")
                if not volume.GetName().endswith("ROI Mask")
                and not volume.GetName().endswith("ROI Volume")
            ]

        def update_panel(variation: str = "all") -> None:
            """
            Updates the elements from the panel such as the volume combo boxes and their information labels (dimensions and spacing).

            Parameters:
                variation: Either "input", "target", or "all".
            """

            # :COMMENT: Ensure the variation is valid.
            assert variation in ["input", "target", "all"]

            # :COMMENT: Handle the "all" variation.
            if variation == "all":
                update_panel("input")
                update_panel("target")
                return

            # :COMMENT: Define the combo boxes.
            volume_combo_box = self.get_ui(
                ctkComboBox, f"{variation.capitalize()}VolumeComboBox"
            )
            volume_dimensions_value_label = self.get_ui(
                QLabel, f"{variation.capitalize()}VolumeDimensionsValueLabel"
            )
            volume_spacing_value_label = self.get_ui(
                QLabel, f"{variation.capitalize()}VolumeSpacingValueLabel"
            )

            # :COMMENT: Reset the volume combo box.
            volume_combo_box.clear()

            # :COMMENT: Add the available volumes to the combo box.
            for i in range(len(self.volumes)):
                volume = self.volumes[i]
                volume_combo_box.addItem(volume.GetName())

            # :COMMENT: Add the utility options to the combo box.
            volume_combo_box.addItem("Rename current volume…")
            volume_combo_box.addItem("Delete current volume…")

            # :COMMENT: Retrieve the volume and its index.
            if variation == "input":
                volume = self.input_volume
                volume_index = self.input_volume_index
            else:
                volume = self.target_volume
                volume_index = self.target_volume_index

            # :COMMENT: Reset the combo box if volume is None.
            if not volume:
                volume_combo_box.setCurrentIndex(-1)
                volume_dimensions_value_label.setText("…")
                return

            # :COMMENT: Set the combo box position.
            volume_combo_box.setCurrentIndex(volume_index)

            # :COMMENT: Display the dimensions.
            volume_dimensions = volume.GetImageData().GetDimensions()
            volume_dimensions_value_label.setText(
                "{} x {} x {}".format(
                    volume_dimensions[0],
                    volume_dimensions[1],
                    volume_dimensions[2],
                )
            )

            # :COMMENT: Display the spacing.
            volume_spacing = volume.GetSpacing()
            volume_spacing_value_label.setText(
                "{:.1f} x {:.1f} x {:.1f}".format(
                    volume_spacing[0],
                    volume_spacing[1],
                    volume_spacing[2],
                )
            )

        # :COMMENT: Update the in-memory volume list and the associated panel elements.
        update_volume_list()
        update_panel()

        # :COMMENT: Update the module regions.
        self.update_view()
        self.update_pascal_only_mode()
        self.update_roi_selection()
        self.update_cropping("manual")
        self.update_resampling()
        self.update_plugin_loading()

    #
    # INPUT VOLUME
    #

    def setup_input_volume(self) -> None:
        """
        Sets up the input volume architecture by initializing the data and retrieving the UI widgets.
        """

        # :COMMENT: Retreive the input volume combo box.
        self.input_volume_combo_box = self.get_ui(ctkComboBox, "InputVolumeComboBox")

        # :COMMENT: Initialize the input volume.
        self.input_volume = None
        self.input_volume_index = None

        def on_input_volume_combo_box_changed(index: int) -> None:
            """
            Handles change of input volume with options.

            Called when an item in an input volume combobox is selected.

            Parameters:
                index: The input volume index.
            """

            OPTIONS = ["Delete current volume…", "Rename current volume…"]

            # :COMMENT: Retrieve the selection text.
            name = self.input_volume_combo_box.currentText

            # :COMMENT: Handle the different options.
            if name in OPTIONS:
                # :COMMENT: Ensure that there is at least one volume imported.
                if len(self.volumes) < 1:
                    self.update()
                    self.display_error_message("No volumes imported.")
                    return

                # :COMMENT: Ensure that a volume is selected as input.
                if not self.input_volume:
                    self.update()
                    self.display_error_message("Please select a volume first.")
                    return

                if name == "Rename current volume…":
                    self.rename_input_volume()
                    return

                if name == "Delete current volume…":
                    self.delete_input_volume()
                    return

            # :COMMENT: Select the volume at specified index otherwise.
            self.choose_input_volume(index)

        # :COMMENT: Connect the input volume combo box.
        self.input_volume_combo_box.activated.connect(on_input_volume_combo_box_changed)

    def reset_input_volume(self) -> None:
        """
        Resets the input volume to None.
        """

        # :COMMENT: Reset the input volume.
        self.choose_input_volume()

    def choose_input_volume(self, index: int = -1) -> None:
        """
        Selects an input volume.
        """

        if index < 0:
            self.input_volume = None
            self.input_volume_index = None
            assert not self.input_volume
        else:
            self.input_volume = self.volumes[index]
            self.input_volume_index = index
            assert self.input_volume
        self.update()

    def rename_input_volume(self) -> None:
        """
        Loads the renaming feature with a minimal window.
        """

        # :COMMENT: Define the handler.
        def rename_volume_handler(result) -> None:
            """
            Applies the renaming of the input volume.

            Parameters:
                result: The result of the input dialog.
            """

            if result == QDialog.Accepted:
                # :COMMENT: Ensure that a volume is input.
                assert self.input_volume

                # :COMMENT: Retrieve the new name and apply it.
                new_name = self.renaming_input_dialog.textValue()
                self.input_volume.SetName(new_name)

                # :COMMENT: Log the renaming.
                print(
                    f'"{self.renaming_old_name}" has been renamed to "{self.input_volume.GetName()}".'
                )

            # :DIRTY:Bastien: Find a way to add modified node event observer in the setup.
            self.update()

        # :COMMENT: Ensure that a volume is selected as input.
        assert self.input_volume

        # :COMMENT: Save the old name for logging.
        self.renaming_old_name = self.input_volume.GetName()

        # :COMMENT: Open an input dialog for the new name.
        self.renaming_input_dialog = QInputDialog(None)
        self.renaming_input_dialog.setWindowTitle("Rename Volume")
        self.renaming_input_dialog.setLabelText("Enter the new name:")
        self.renaming_input_dialog.setModal(True)
        self.renaming_input_dialog.setTextValue(self.input_volume.GetName())
        self.renaming_input_dialog.finished.connect(rename_volume_handler)
        self.renaming_input_dialog.show()

    def delete_input_volume(self) -> None:
        """
        Deletes the current input volume.
        """

        assert self.input_volume
        volume = self.input_volume
        if self.input_volume_index == self.target_volume_index:
            self.reset_target_volume()
        self.reset_input_volume()
        self.update_allowed = False
        mrmlScene.RemoveNode(volume)
        self.update_allowed = True
        print(f'"{volume.GetName()}" has been deleted.')
        volume = None

    #
    # TARGET VOLUME
    #

    def setup_target_volume(self) -> None:
        """
        Sets up the target volume architecture by initializing the data and retrieving the UI widgets.
        """

        # :COMMENT: Retreive the target volume combo box.
        self.target_volume_combo_box = self.get_ui(ctkComboBox, "TargetVolumeComboBox")

        # :COMMENT: Initialize the target volume.
        self.target_volume = None
        self.target_volume_index = None

        def on_target_volume_combo_box_changed(index: int) -> None:
            """
            Handles change of target volume with options.

            Called when an item in a target volume combobox is selected.

            Parameters:
                index: The target volume index.
            """

            OPTIONS = ["Delete current volume…", "Rename current volume…"]

            # :COMMENT: Retrieve the selection text.
            name = self.target_volume_combo_box.currentText

            # :COMMENT: Handle the different options.
            if name in OPTIONS:
                # :COMMENT: Ensure that there is at least one volume imported.
                if len(self.volumes) < 1:
                    self.update()
                    self.display_error_message("No volumes imported.")
                    return

                # :COMMENT: Ensure that a volume is selected as target.
                if not self.target_volume:
                    self.update()
                    self.display_error_message("Please select a volume first.")
                    return

                if name == "Rename current volume…":
                    self.rename_target_volume()
                    return

                if name == "Delete current volume…":
                    self.delete_target_volume()
                    return

            # :COMMENT: Select the volume at specified index otherwise.
            self.choose_target_volume(index)

        # :COMMENT: Connect the target volume combo box.
        self.target_volume_combo_box.activated.connect(
            on_target_volume_combo_box_changed
        )

    def reset_target_volume(self) -> None:
        """
        Resets the target volume to None.
        """

        # :COMMENT: Clear the view (top visualization).
        self.choose_target_volume()

    def choose_target_volume(self, index: int = -1) -> None:
        """
        Selects an target volume.
        """

        if index < 0:
            self.target_volume = None
            self.target_volume_index = None
            assert not self.target_volume
        else:
            self.target_volume = self.volumes[index]
            self.target_volume_index = index
            assert self.target_volume
        self.update()

    def rename_target_volume(self) -> None:
        """
        Loads the renaming feature with a minimal window.
        """

        # :COMMENT: Define the handler.
        def rename_volume_handler(result) -> None:
            """
            Applies the renaming of the target volume.

            Parameters:
                result: The result of the target dialog.
            """

            if result == QDialog.Accepted:
                # :COMMENT: Ensure that a volume is target.
                assert self.target_volume

                # :COMMENT: Retrieve the new name and apply it.
                new_name = self.renaming_target_dialog.textValue()
                self.target_volume.SetName(new_name)

                # :COMMENT: Log the renaming.
                print(
                    f'"{self.renaming_old_name}" has been renamed to "{self.target_volume.GetName()}".'
                )

            # :DIRTY:Bastien: Find a way to add modified node event observer in the setup.
            self.update()

        # :COMMENT: Ensure that a volume is selected as target.
        assert self.target_volume

        # :COMMENT: Save the old name for logging.
        self.renaming_old_name = self.target_volume.GetName()

        # :COMMENT: Open an target dialog for the new name.
        self.renaming_target_dialog = QInputDialog(None)
        self.renaming_target_dialog.setWindowTitle("Rename Volume")
        self.renaming_target_dialog.setLabelText("Enter the new name:")
        self.renaming_target_dialog.setModal(True)
        self.renaming_target_dialog.setTextValue(self.target_volume.GetName())
        self.renaming_target_dialog.finished.connect(rename_volume_handler)
        self.renaming_target_dialog.show()

    def delete_target_volume(self) -> None:
        """
        Deletes the current target volume.
        """

        assert self.target_volume
        volume = self.target_volume
        if self.target_volume_index == self.input_volume_index:
            self.reset_input_volume()
        self.reset_target_volume()
        self.update_allowed = False
        mrmlScene.RemoveNode(volume)
        self.update_allowed = True
        print(f'"{volume.GetName()}" has been deleted.')
        volume = None

    #
    # VIEW INTERFACE
    #

    def setup_view(self) -> None:
        """
        Sets up the view by retrieving the 2D views.
        """

        VIEWS = ["Red", "Green", "Yellow"]

        # :COMMENT: List of vtkMRMLSliceCompositeNode objects that provide an interface for manipulating the properties of a slice composite node.
        self.slice_composite_nodes = []

        # :COMMENT: List of vtkMRMLSliceLogic objects that provide logic for manipulating a slice view of a volume.
        self.slice_logic = []

        # :COMMENT: Retrieve the objects for each view.
        for i in range(len(VIEWS)):
            self.slice_composite_nodes.append(
                mrmlScene.GetNodeByID(f"vtkMRMLSliceCompositeNode{VIEWS[i]}")
            )
            assert self.slice_composite_nodes[i]

            self.slice_logic.append(
                app.layoutManager().sliceWidget(VIEWS[i]).sliceLogic()
            )
            assert self.slice_logic[i]

        # :COMMENT: Initialize the view.
        self.reset_view()

    def reset_view(self) -> None:
        """
        Resets the view by clearing the 2D views.
        """

        # :COMMENT: Clear each of the slice composite nodes.
        for i in range(len(self.slice_composite_nodes)):
            slice_node = self.slice_logic[i].GetSliceNode()
            slice_node.SetOrientationToAxial()

        # :COMMENT: Update the slice composite nodes.
        self.update_view()

    def update_view(self) -> None:
        """
        Updates the view by setting all the 2D views to their volume, or to blank if there is no volume assigned.
        """

        # :COMMENT: Update the input view.
        if self.input_volume:
            self.update_specific_view(
                0,
                self.input_volume,
                mask=self.input_foreground_volume,
            )
        else:
            self.update_specific_view(0, None)

        # :COMMENT: Update the target view.
        if self.target_volume:
            self.update_specific_view(
                1,
                self.target_volume,
                mask=self.target_foreground_volume,
            )
        else:
            self.update_specific_view(1, None)

        # :COMMENT: Update the difference map view.
        if self.difference_map:
            self.update_specific_view(
                2,
                self.difference_map,
            )
        else:
            self.update_specific_view(2, None)

    def update_specific_view(
        self,
        view_id: int,
        volume: vtkMRMLScalarVolumeNode,
        mask: vtkMRMLScalarVolumeNode = None,
    ) -> None:
        """
        Updates a given 2D view with the given volume and mask if needed.

        Parameters:
            view_id: The 2D view ID.
            volume: The given volume.
            mask: The given mask.
        """

        # :COMMENT: Set to blank if no volume.
        if not volume:
            self.slice_composite_nodes[view_id].SetBackgroundVolumeID("")
            self.slice_composite_nodes[view_id].SetForegroundVolumeID("")
            return

        # :COMMENT: Display the selected volume.
        self.slice_composite_nodes[view_id].SetBackgroundVolumeID(volume.GetID())
        if mask:
            self.slice_composite_nodes[view_id].SetForegroundVolumeID(mask.GetID())
            self.slice_composite_nodes[view_id].SetForegroundOpacity(0.5)

        # :COMMENT: Scale the view to the volumes.
        self.slice_logic[view_id].FitSliceToAll()

    #
    # PASCAL-ONLY MODE
    #

    def setup_pascal_only_mode(self) -> None:
        """
        …
        """

        # :COMMENT: Retrieve the Pascal-only mode checkbox.
        self.pascal_only_mode_checkbox = self.get_ui(
            QCheckBox, "PascalOnlyModeCheckBox"
        )
        self.pascal_only_mode_checkbox.clicked.connect(self.update_pascal_only_mode)

        # :COMMENT: Retrieve the 3D widget.
        self.three_dimension_widget = app.layoutManager().threeDWidget(0)
        assert self.three_dimension_widget

        # :COMMENT: Retrieve the rendering logic.
        self.rendering_logic = modules.volumerendering.logic()
        assert self.rendering_logic

        # :COMMENT: Initialize the rendering dispplay node.
        self.rendering_display_node = None

        # :COMMENT: Initialize the Pascal-only mode.
        self.reset_pascal_only_mode()

    def reset_pascal_only_mode(self) -> None:
        """
        …
        """

        # :COMMENT: Uncheck the Pascal-only mode checkbox and update the Pascal-only mode.
        self.pascal_only_mode_checkbox.setChecked(False)
        self.update_pascal_only_mode()

    def update_pascal_only_mode(self) -> None:
        """
        …
        """

        # :COMMENT: Remove any volume from the 3D view.
        if self.rendering_display_node:
            self.update_allowed = False
            mrmlScene.RemoveNode(self.rendering_display_node)
            self.rendering_display_node = None
            self.update_allowed = True

        # :COMMENT: If Pascal-only mode is disabled, hide the 3D widget and return.
        if not self.pascal_only_mode_checkbox.isChecked():
            self.three_dimension_widget.setVisible(False)
            return

        # :COMMENT: Display the 3D widget.
        self.three_dimension_widget.setVisible(True)

        # :COMMENT: Display the input volume into the 3D view.
        if self.input_volume:
            self.update_allowed = False
            self.rendering_display_node = (
                self.rendering_logic.CreateVolumeRenderingDisplayNode()
            )
            self.rendering_display_node.UnRegister(self.rendering_logic)
            self.rendering_display_node.SetName(
                "CustomRegistrationRenderingDisplayNode"
            )
            mrmlScene.AddNode(self.rendering_display_node)
            self.input_volume.AddAndObserveDisplayNodeID(
                self.rendering_display_node.GetID()
            )
            self.rendering_logic.UpdateDisplayNodeFromVolumeNode(
                self.rendering_display_node, self.input_volume
            )
            self.update_allowed = True

    #
    # ROI SELECTION
    #

    def setup_roi_selection(self) -> None:
        """
        …
        """

        # :COMMENT: Create a color table node that assigns the ROI mask to red.
        self.red_color_table_node = mrmlScene.AddNewNodeByClass("vtkMRMLColorTableNode")
        self.red_color_table_node.SetTypeToUser()
        self.red_color_table_node.SetNumberOfColors(2)
        self.red_color_table_node.SetColor(0, 0.0, 0.0, 0.0, 0.0)
        self.red_color_table_node.SetColor(1, 1.0, 0.0, 0.0, 1.0)

        # :COMMENT: Create a color table node that assigns the ROI volume to green.
        self.green_color_table_node = mrmlScene.AddNewNodeByClass(
            "vtkMRMLColorTableNode"
        )
        self.green_color_table_node.SetTypeToUser()
        self.green_color_table_node.SetNumberOfColors(2)
        self.green_color_table_node.SetColor(0, 0.0, 0.0, 0.0, 0.0)
        self.green_color_table_node.SetColor(1, 0.0, 1.0, 0.0, 1.0)

        # :COMMENT: Get the collapsible button.
        self.roi_selection_collapsible_button = self.get_ui(
            ctkCollapsibleButton, "ROISelectionCollapsibleWidget"
        )
        self.roi_selection_collapsible_button.clicked.connect(
            lambda: self.update_roi_selection()
        )

        # :COMMENT: Connect the input ROI selection threshold slider.
        self.input_mask_selection_threshold_slider = self.get_ui(
            QSlider, "InputROISelectionThresholdSlider"
        )
        self.input_mask_selection_threshold_slider.valueChanged.connect(
            lambda: self.update_roi_selection("input")
        )
        self.input_mask_selection_threshold_value_label = self.get_ui(
            QLabel, "InputROISelectionThresholdValueLabel"
        )

        # :COMMENT: Connect the target ROI selection threshold slider.
        self.target_mask_selection_threshold_slider = self.get_ui(
            QSlider, "TargetROISelectionThresholdSlider"
        )
        self.target_mask_selection_threshold_slider.valueChanged.connect(
            lambda: self.update_roi_selection("target")
        )
        self.target_mask_selection_threshold_value_label = self.get_ui(
            QLabel, "TargetROISelectionThresholdValueLabel"
        )

        # :COMMENT: Get the ROI selection button.
        self.roi_selection_button = self.get_ui(QPushButton, "ROISelectionButton")
        self.roi_selection_button.clicked.connect(self.select_roi)

        # :COMMENT: Create an empty dictionary in which each ROI mask will be store for a specific volume.
        self.volume_roi_map = {}

        # :COMMENT: Initialize the ROI selection.
        self.input_foreground_volume = None
        self.target_foreground_volume = None
        self.roi_selection_preview_allowed = True
        self.reset_roi_selection()

    def reset_roi_selection(self) -> None:
        """
        …
        """

        # :COMMENT: Reset the ROI selection threshold values.
        self.roi_selection_preview_allowed = False
        self.input_mask_selection_threshold_slider.setValue(0)
        self.target_mask_selection_threshold_slider.setValue(0)
        self.cropping_preview_allowed = True
        self.roi_selection_collapsible_button.collapsed = True

        # :COMMENT: Update the ROI selection.
        self.update_roi_selection()

    def update_roi_selection(self, variation: str = "all") -> None:
        """
        …
        """

        assert variation in ["input", "target", "all"]

        if variation == "all":
            self.update_roi_selection("input")
            self.update_roi_selection("target")

        # :COMMENT: Initialize the threshold value.
        threshold = 0

        # :COMMENT: Update the input threshold value.
        if variation == "input":
            self.slice_composite_nodes[0].SetForegroundVolumeID("")

            if self.input_volume:
                range = self.input_volume.GetImageData().GetScalarRange()
            else:
                range = (0, 255)
            self.roi_selection_preview_allowed = False
            self.input_mask_selection_threshold_slider.setMinimum(range[0])
            self.input_mask_selection_threshold_slider.setMaximum(range[1])
            self.roi_selection_preview_allowed = True

            threshold = self.input_mask_selection_threshold_slider.value
            self.input_mask_selection_threshold_value_label.setText(int(threshold))

        # :COMMENT: Update the target threshold value.
        if variation == "target":
            self.slice_composite_nodes[1].SetForegroundVolumeID("")

            if self.target_volume:
                range = self.target_volume.GetImageData().GetScalarRange()
            else:
                range = (0, 255)
            self.roi_selection_preview_allowed = False
            self.target_mask_selection_threshold_slider.setMinimum(range[0])
            self.target_mask_selection_threshold_slider.setMaximum(range[1])
            self.roi_selection_preview_allowed = True

            threshold = self.target_mask_selection_threshold_slider.value
            self.target_mask_selection_threshold_value_label.setText(int(threshold))

        if self.roi_selection_preview_allowed:
            if self.roi_selection_collapsible_button.isChecked():
                self.preview_roi_selection(variation)
            else:
                self.display_roi(variation)

    def preview_roi_selection(self, variation: str = "all") -> None:
        """
        …
        """

        assert variation in ["input", "target", "all"]

        if variation == "all":
            self.preview_roi_selection("input")
            self.preview_roi_selection("target")

        # :COMMENT: Set the update rule to blocked.
        self.update_allowed = False

        if variation == "input":
            # :COMMENT: Remove the previous input mask if needed.
            if self.input_foreground_volume:
                mrmlScene.RemoveNode(self.input_foreground_volume)
                self.input_foreground_volume = None

            # :COMMENT: Ensure the input volume is not None.
            if not self.input_volume:
                self.update_allowed = True
                return

            # :COMMENT: Call the ROI selection algorithm.
            threshold = self.input_mask_selection_threshold_slider.value
            self.input_foreground_volume = self.logic.create_mask(
                self.input_volume, threshold
            )

            # :COMMENT: Get or create the mask display node.
            mask_display_node = self.input_foreground_volume.GetDisplayNode()
            if not mask_display_node:
                mask_display_node = vtkMRMLScalarVolumeDisplayNode()
                mrmlScene.AddNode(mask_display_node)
                self.input_foreground_volume.SetAndObserveDisplayNodeID(
                    mask_display_node.GetID()
                )

            # :COMMENT: Assign the color map to the mask display.
            mask_display_node.SetAndObserveColorNodeID(
                self.red_color_table_node.GetID()
            )

            # :COMMENT: Add the mask to the scene to visualize it.
            self.input_foreground_volume.SetName(
                f"{self.input_volume.GetName()} ROI Mask"
            )
            mrmlScene.AddNode(self.input_foreground_volume)

            # :COMMENT: Set the update rule to allowed.
            self.update_specific_view(
                0, self.input_volume, self.input_foreground_volume
            )

        if variation == "target":
            # :COMMENT: Remove the previous target mask if needed.
            if self.target_foreground_volume:
                mrmlScene.RemoveNode(self.target_foreground_volume)
                self.target_foreground_volume = None

            # :COMMENT: Ensure the input volume is not None.
            if not self.target_volume:
                self.update_allowed = True
                return

            # :COMMENT: Retrieve the threshold value.
            threshold = self.target_mask_selection_threshold_slider.value

            # :COMMENT: Call the ROI selection algorithm.
            self.target_foreground_volume = self.logic.create_mask(
                self.target_volume, threshold
            )

            # :COMMENT: Get or create the mask display node.
            mask_display_node = self.target_foreground_volume.GetDisplayNode()
            if not mask_display_node:
                mask_display_node = vtkMRMLScalarVolumeDisplayNode()
                mrmlScene.AddNode(mask_display_node)
                self.target_foreground_volume.SetAndObserveDisplayNodeID(
                    mask_display_node.GetID()
                )

            # :COMMENT: Assign the color map to the mask display.
            mask_display_node.SetAndObserveColorNodeID(
                self.red_color_table_node.GetID()
            )

            # :COMMENT: Add the mask to the scene to visualize it.
            self.target_foreground_volume.SetName(
                f"{self.target_volume.GetName()} ROI Mask"
            )
            mrmlScene.AddNode(self.target_foreground_volume)

            # :COMMENT: Set the update rule to allowed.
            self.update_specific_view(
                1, self.target_volume, self.target_foreground_volume
            )

        # :COMMENT: Set the update rule to allowed.
        self.update_allowed = True

    def display_roi(self, variation: str = "all") -> None:
        """
        Displays the ROI volume in green.
        """

        assert variation in ["input", "target", "all"]

        if variation == "all":
            self.display_roi("input")
            self.display_roi("target")

        # :COMMENT: Set the update rule to blocked.
        self.update_allowed = False

        if variation == "input":
            # :COMMENT: Remove the previous input ROI if needed.
            if self.input_foreground_volume:
                mrmlScene.RemoveNode(self.input_foreground_volume)
                self.input_foreground_volume = None

            # :COMMENT: Ensure the target volume is not None.
            if not self.input_volume:
                self.update_allowed = True
                return

            # :COMMENT: Ensure the volume has ROI.
            if self.input_volume.GetName() not in self.volume_roi_map:
                self.update_allowed = True
                return

            # :COMMENT: Retrieve the ROI volume.
            self.input_foreground_volume = self.volume_roi_map[
                self.input_volume.GetName()
            ]

            # :COMMENT: Get or create the ROI display node.
            roi_display_node = self.input_foreground_volume.GetDisplayNode()
            if not roi_display_node:
                roi_display_node = vtkMRMLScalarVolumeDisplayNode()
                mrmlScene.AddNode(roi_display_node)
                self.input_foreground_volume.SetAndObserveDisplayNodeID(
                    roi_display_node.GetID()
                )

            # :COMMENT: Assign the color map to the ROI display.
            roi_display_node.SetAndObserveColorNodeID(
                self.green_color_table_node.GetID()
            )

            # :COMMENT: Add the ROI to the scene to visualize it.
            self.input_foreground_volume.SetName(
                f"{self.input_volume.GetName()} ROI Volume"
            )
            mrmlScene.AddNode(self.input_foreground_volume)

            # :COMMENT: Set the update rule to allowed.
            self.update_specific_view(
                0, self.input_volume, self.input_foreground_volume
            )

        if variation == "target":
            # :COMMENT: Remove the previous target ROI if needed.
            if self.target_foreground_volume:
                mrmlScene.RemoveNode(self.target_foreground_volume)
                self.target_foreground_volume = None

            # :COMMENT: Ensure the target volume is not None.
            if not self.target_volume:
                self.update_allowed = True
                return

            # :COMMENT: Ensure the volume has ROI.
            if self.target_volume.GetName() not in self.volume_roi_map:
                self.update_allowed = True
                return

            # :COMMENT: Retrieve the ROI volume.
            self.target_foreground_volume = self.volume_roi_map[
                self.target_volume.GetName()
            ]

            # :COMMENT: Get or create the ROI display node.
            roi_display_node = self.target_foreground_volume.GetDisplayNode()
            if not roi_display_node:
                roi_display_node = vtkMRMLScalarVolumeDisplayNode()
                mrmlScene.AddNode(roi_display_node)
                self.target_foreground_volume.SetAndObserveDisplayNodeID(
                    roi_display_node.GetID()
                )

            # :COMMENT: Assign the color map to the ROI display.
            roi_display_node.SetAndObserveColorNodeID(
                self.green_color_table_node.GetID()
            )

            # :COMMENT: Add the ROI to the scene to visualize it.
            self.target_foreground_volume.SetName(
                f"{self.target_volume.GetName()} ROI Volume"
            )
            mrmlScene.AddNode(self.target_foreground_volume)

            # :COMMENT: Set the update rule to allowed.
            self.update_specific_view(
                1, self.target_volume, self.target_foreground_volume
            )

        # :COMMENT: Set the update rule to allowed.
        self.update_allowed = True

    def select_roi(self) -> None:
        """
        …
        """

        # :COMMENT: Ensure that a volume is selected.
        if not self.input_volume and not self.target_volume:
            self.display_error_message(
                "Please select a volume (input, target, or both) to select a ROI from."
            )
            return

        if self.input_volume:
            # :COMMENT: Retrieve the name of the selected input volume.
            name = self.input_volume.GetName()

            # :COMMENT: Compute missing mask if needed.
            if not self.input_foreground_volume:
                self.input_foreground_volume = self.logic.create_mask(
                    self.input_volume, self.input_mask_selection_threshold_slider.value
                )

            # :COMMENT: Compute and save the ROI using the mask.
            roi = self.logic.select_roi(self.input_volume, self.input_foreground_volume)
            self.volume_roi_map[name] = roi

            # :COMMENT: Log the ROI selection.
            print(
                f'ROI has been selected with a threshold value of {self.input_mask_selection_threshold_slider.value} in "{name}".'
            )

        if self.target_volume:
            # :COMMENT: Retrieve the name of the selected target volume.
            name = self.target_volume.GetName()

            # :COMMENT: Compute missing mask if needed.
            if not self.target_foreground_volume:
                self.target_foreground_volume = self.logic.create_mask(
                    self.target_volume,
                    self.target_mask_selection_threshold_slider.value,
                )

            # :COMMENT: Compute and save the ROI using the mask.
            roi = self.logic.select_roi(
                self.target_volume, self.target_foreground_volume
            )
            self.volume_roi_map[name] = roi

            # :COMMENT: Log the ROI selection.
            print(
                f'ROI has been selected with a threshold value of {self.target_mask_selection_threshold_slider.value} in "{name}".'
            )

        # :COMMENT: Reset the ROI selection data.
        self.reset_roi_selection()

    #
    # CROPPING
    #

    def setup_cropping(self) -> None:
        """
        …
        """

        # :COMMENT: Get the collapsible button.
        self.cropping_collapsible_button = self.get_ui(
            ctkCollapsibleButton, "CroppingCollapsibleWidget"
        )
        self.cropping_collapsible_button.clicked.connect(
            lambda: self.update_cropping("manual")
        )
        # :TODO:Iantsa: Change "manual" right above to trigger the correct switch (manual vs. automatic).

        # :COMMENT: Get the crop button widget.
        self.cropping_button = self.get_ui(QPushButton, "CroppingButton")
        self.cropping_button.clicked.connect(self.crop)

        # :COMMENT: Get the coordinates spinbox widgets.
        self.cropping_start = []
        self.cropping_end = []
        for axis, i in AXIS_MAP.items():
            self.cropping_start.append(self.get_ui(QSpinBox, "s" + axis))
            self.cropping_end.append(self.get_ui(QSpinBox, "e" + axis))

            # :COMMENT: Connect the spinbox widgets to their "on changed" function that displays the cropping preview.
            self.cropping_start[i].valueChanged.connect(
                lambda: self.update_cropping("manual")
            )
            self.cropping_end[i].valueChanged.connect(
                lambda: self.update_cropping("manual")
            )

        # :COMMENT: Initialize the cropping preview.
        self.cropped_volume = None
        self.cropping_box = None
        self.cropping_preview_allowed = True
        self.reset_cropping()

    def reset_cropping(self) -> None:
        """
        …
        """

        # :COMMENT: Reset the cropping values.
        self.cropping_preview_allowed = False
        for i in range(3):
            self.cropping_start[i].value = 0
            self.cropping_end[i].value = 0
        self.cropping_preview_allowed = True
        self.cropping_collapsible_button.collapsed = True

        # :COMMENT: Update the cropping.
        self.update_cropping("manual")

    def update_cropping(self, variation: str) -> None:
        """
        …
        """

        assert variation in ["manual", "automatic"]

        # :COMMENT: Hide the cropping box by default.
        if self.cropping_box and self.cropping_box.GetDisplayNode():
            self.cropping_box.GetDisplayNode().SetVisibility(False)

        if not self.input_volume:
            return

        # :COMMENT: Reset the cropping value ranges.
        input_volume_image_data = self.input_volume.GetImageData()
        input_volume_dimensions = input_volume_image_data.GetDimensions()
        self.cropping_preview_allowed = False
        for i in range(3):
            self.cropping_start[i].setMaximum(input_volume_dimensions[i])
            self.cropping_end[i].setMaximum(input_volume_dimensions[i])
        self.cropping_preview_allowed = True

        if (
            variation == "manual"
            and self.cropping_collapsible_button.isChecked()
            and self.cropping_preview_allowed
        ):
            self.preview_cropping()

        if (
            variation == "automatic"
            and self.cropping_collapsible_button.isChecked()
            and self.cropping_preview_allowed
        ):
            self.preview_automatic_cropping()

    def preview_cropping(self) -> None:
        """
        …
        """

        # :DIRTY/TRICKY:Iantsa: Volume cropped each time a parameter is changed by user, even if the volume is not cropped in the end.

        # :COMMENT: Set the update rule to blocked.
        self.update_allowed = False

        # :COMMENT: Remove the previous cropping box if needed.
        if self.cropping_box:
            mrmlScene.RemoveNode(self.cropping_box)
            self.cropping_box = None

        # :COMMENT: Ensure that the input volume is not None.
        if not self.input_volume:
            self.cropped_volume = None
            self.cropping_box = None
            self.update_allowed = True
            return

        # :COMMENT: Retrieve coordinates input.
        start_val = []
        end_val = []
        for i in range(3):
            start_val.append(self.cropping_start[i].value)
            end_val.append(self.cropping_end[i].value)

        # :COMMENT: Check that coordinates are valid.
        if any(end_val[i] <= start_val[i] for i in range(3)):
            self.cropped_volume = None
            self.cropping_box = None
            self.update_allowed = True
            return

        # :COMMENT: Save the temporary cropped volume.
        self.cropped_volume = self.logic.crop(self.input_volume, start_val, end_val)

        # :COMMENT: Create a new cropping box.
        self.cropping_box = mrmlScene.AddNewNodeByClass(
            "vtkMRMLMarkupsROINode", "Cropping Preview"
        )
        self.cropping_box.SetLocked(True)

        # :COMMENT: Display cropping box only in red view.
        self.cropping_box.GetDisplayNode().SetViewNodeIDs(["vtkMRMLSliceNodeRed"])

        # :COMMENT: Get the bounds of the volume.
        bounds = [0, 0, 0, 0, 0, 0]
        self.cropped_volume.GetBounds(bounds)

        # :COMMENT: Get the size of the crop region.
        size = [end_val[i] - start_val[i] for i in range(3)]

        # :COMMENT: Calculate the center and radius of the volume.
        center = [(bounds[i] + bounds[i + 1]) / 2 for i in range(0, 5, 2)]
        radius = [size[i] / 2 for i in range(3)]

        # :COMMENT: Transform the center and radius according to the volume's orientation and spacing.
        matrix = vtk.vtkMatrix4x4()
        self.input_volume.GetIJKToRASDirectionMatrix(matrix)
        transform_matrix = np.array(
            [[matrix.GetElement(i, j) for j in range(3)] for i in range(3)]
        )
        transformed_center = np.array(center) + np.matmul(transform_matrix, start_val)
        transformed_radius = np.matmul(
            transform_matrix,
            np.array(self.cropped_volume.GetSpacing()) * np.array(radius),
        )

        # :COMMENT: Set the center and radius of the cropping box to the transformed center and radius.
        self.cropping_box.SetXYZ(transformed_center)
        self.cropping_box.SetRadiusXYZ(transformed_radius)

        # :COMMENT: Show the automatic cropping preview.
        self.cropping_box.GetDisplayNode().SetVisibility(True)

        # :COMMENT: Set the update rule to allowed.
        self.update_allowed = True

        # :END_DIRTY/TRICKY:

    def crop(self) -> None:
        """
        …
        """

        # :COMMENT: Ensure that a volume is selected.
        if not self.input_volume:
            self.display_error_message("Please select a volume to crop.")
            return

        # :BUG:Iantsa: Not handled yet (can be non existent if crop button clicked without changing the default parameters)
        if not self.cropped_volume:  # and not self.cropping_box:
            return

        # :COMMENT: Retrieve coordinates input.
        # :DIRTY:Iantsa: This is done twice: in preview and in crop.
        start_val = []
        end_val = []
        for i in range(3):
            start_val.append(self.cropping_start[i].value)
            end_val.append(self.cropping_end[i].value)

        # :COMMENT: Check that coordinates are valid.
        if any(end_val[i] <= start_val[i] for i in range(3)):
            self.display_error_message("End values must be greater than start values.")
            return

        # :COMMENT: Delete the cropping box (should exist if cropped_volume also exists)
        assert self.cropping_box
        self.update_allowed = False
        mrmlScene.RemoveNode(self.cropping_box)
        self.cropping_box = None
        self.update_allowed = True

        # :COMMENT: Add the cropped volume to the scene.
        self.add_new_volume(self.cropped_volume, "cropped")

        # :COMMENT: Log the cropping.
        new_size = self.cropped_volume.GetImageData().GetDimensions()
        print(
            f'"{self.input_volume.GetName()}" has been cropped to size ({new_size[0]}x{new_size[1]}x{new_size[2]}) as "{self.cropped_volume.GetName()}".'
        )

        # :COMMENT: Reset the cropping.
        self.reset_cropping()

        # :COMMENT: Select the cropped volume.
        self.choose_input_volume(len(self.volumes) - 1)

        # :COMMENT: Delete the temporary cropped volume.
        self.cropped_volume = None
        self.cropping_box = None

    #
    # AUTOMATIC CROPPING
    #

    def setup_automatic_cropping(self) -> None:
        """
        Sets up the automatic cropping widget by linking the UI to the scene and algorithm.
        """

        # :COMMENT: Collapsible button and cropping data handled by manual cropping setup.

        # :COMMENT: Get the automatic crop button widget.
        self.automatic_cropping_button = self.get_ui(
            QPushButton, "AutomaticCroppingButton"
        )
        self.automatic_cropping_button.clicked.connect(self.automatic_crop)

        # :COMMENT: Get the coordinates spinbox widgets.
        self.automatic_cropping_margins = []
        for axis, i in AXIS_MAP.items():
            self.automatic_cropping_margins.append(
                self.get_ui(QSpinBox, axis + "Margin")
            )
            # :DIRTY: Magic number.
            self.automatic_cropping_margins[i].setMaximum(2000)

            # :COMMENT: Connect the spinbox widgets to their "on changed" function that displays the automatic cropping preview.
            self.automatic_cropping_margins[i].valueChanged.connect(
                lambda: self.update_cropping("automatic")
            )

        self.reset_automatic_cropping()

        # :TODO:Iantsa: Initialize the cropping volume/box with 0 margin instead of None.

    def reset_automatic_cropping(self) -> None:
        """
        Reset the automatic cropping parameters.
        """

        # :COMMENT: Reset the cropping values.
        self.cropping_preview_allowed = False
        for i in range(3):
            self.automatic_cropping_margins[i].value = 0
        self.cropping_preview_allowed = True
        self.cropping_collapsible_button.collapsed = True

        # :COMMENT: Update the cropping.
        self.update_cropping("automatic")

    def preview_automatic_cropping(self) -> None:
        """
        Generates a bounding box to preview the automatic cropping.

        Called when a margin parameter spin box value is changed.
        """

        # :DIRTY/TRICKY:Iantsa: Volume cropped each time a parameter is changed by user, even if the volume is not cropped in the end.

        # :COMMENT: Set the update rule to blocked.
        self.update_allowed = False

        # :COMMENT: Remove the previous cropping box if needed.
        if self.cropping_box:
            mrmlScene.RemoveNode(self.cropping_box)
            self.cropping_box = None

        # :COMMENT: Ensure that a volume is selected.
        if not self.input_volume:
            self.cropped_volume = None
            self.cropping_box = None
            self.update_allowed = True
            return

        # :COMMENT: Retrieve the name of the selected input volume.
        name = self.input_volume.GetName()

        # :COMMENT: Ensure that a ROI has been selected.
        if name not in self.volume_roi_map:
            self.cropped_volume = None
            self.cropping_box = None
            self.display_error_message("Please select a ROI.")
            return
        roi = self.volume_roi_map[name]  # type: ignore

        # :COMMENT: Retrieve margins input.
        margins = []
        for i in range(3):
            margins.append(self.automatic_cropping_margins[i].value)

        # :COMMENT: Save the temporary cropped volume.
        try:
            self.cropped_volume, start_val, end_val = self.logic.automatic_crop(
                self.input_volume, roi, margins
            )
        except AutocroppingValueError as e:
            self.cropping_preview_allowed = False
            spin_box = self.automatic_cropping_margins[AXIS_MAP[e.axis]]
            spin_box.setValue(0)
            self.cropping_preview_allowed = True
            self.cropped_volume = None
            self.cropping_box = None
            self.display_error_message(str(e))
            return

        if not self.cropped_volume:
            self.cropping_box = None
            self.display_error_message(
                "Empty ROI selection. Please select a ROI again."
            )
            return

        # :COMMENT: Create a new cropping box.
        self.cropping_box = mrmlScene.AddNewNodeByClass(
            "vtkMRMLMarkupsROINode", "Automatic Cropping Preview"
        )
        self.cropping_box.SetLocked(True)

        # :COMMENT: Display cropping box only in red view.
        self.cropping_box.GetDisplayNode().SetViewNodeIDs(["vtkMRMLSliceNodeRed"])

        # :COMMENT: Get the bounds of the volume.
        bounds = [0, 0, 0, 0, 0, 0]
        self.cropped_volume.GetBounds(bounds)

        # :COMMENT: Compute the size of ROI.
        size = [end_val[i] - start_val[i] for i in range(3)]

        # :COMMENT: Calculate the center and radius of the ROI.
        center = [(bounds[i] + bounds[i + 1]) / 2 for i in range(0, 5, 2)]
        radius = [size[i] / 2 for i in range(3)]

        # :COMMENT: Transform the center and radius according to the volume's orientation and spacing.
        matrix = vtk.vtkMatrix4x4()
        self.input_volume.GetIJKToRASDirectionMatrix(matrix)
        transform_matrix = np.array(
            [[matrix.GetElement(i, j) for j in range(3)] for i in range(3)]
        )
        transformed_center = np.array(center) + np.matmul(transform_matrix, start_val)
        transformed_radius = np.matmul(
            transform_matrix,
            np.array(self.input_volume.GetSpacing()) * np.array(radius),
        )

        # :COMMENT: Set the center and radius of the cropping box to the transformed center and radius.
        self.cropping_box.SetXYZ(transformed_center)
        self.cropping_box.SetRadiusXYZ(transformed_radius)

        # :COMMENT: Show the automatic cropping preview.
        self.cropping_box.GetDisplayNode().SetVisibility(True)

        # :COMMENT: Set the update rule to allowed.
        self.update_allowed = True

        # :END_DIRTY/TRICKY:

    def automatic_crop(self) -> None:
        """
        Crops a volume using the selected ROI and margins.
        """

        # :COMMENT: Ensure that a volume is selected.
        if not self.input_volume:
            self.display_error_message("Please select a volume to automatically crop.")
            return

        # :BUG:Iantsa: Not handled yet (can be non existent if crop button clicked without changing the default parameters)
        if not self.cropped_volume:  # and not self.cropping_box:
            self.display_error_message(
                "Margin out of bound. Please enter valid parameters."
            )
            return

        # :BUG:Iantsa: Cannot ensure that coordinates are valid.

        # :COMMENT: Delete the cropping box (should exist if cropped_volume also exists)
        assert self.cropping_box
        self.update_allowed = False
        mrmlScene.RemoveNode(self.cropping_box)
        self.cropping_box = None
        self.update_allowed = True

        volume = self.cropped_volume

        # :COMMENT: Add the VTK volume to the scene.
        self.add_new_volume(self.cropped_volume, "cropped")

        # :COMMENT: Log the automatic cropping.
        new_size = volume.GetImageData().GetDimensions()
        print(
            f'"{self.input_volume.GetName()}" has been cropped to size ({new_size[0]}x{new_size[1]}x{new_size[2]}) as "{volume.GetName()}".'
        )

        # :COMMENT: Reset the cropping.
        self.reset_automatic_cropping()

        # :COMMENT: Select the cropped volume.
        self.choose_input_volume(len(self.volumes) - 1)

        # :COMMENT: Delete the temporary cropped volume.
        self.cropped_volume = None
        self.cropping_box = None

    #
    # RESAMPLING
    #

    def setup_resampling(self) -> None:
        """
        …
        """

        # :COMMENT: Get the resampling button.
        self.resampling_button = self.get_ui(QPushButton, "ResamplingButton")

        # :COMMENT: Connect the resampling button to the algorithm.
        self.resampling_button.clicked.connect(self.resample)

        # :COMMENT: Initialize the resampling.
        self.reset_resampling()

    def reset_resampling(self) -> None:
        """
        …
        """

        self.get_ui(
            ctkCollapsibleButton, "ResamplingCollapsibleWidget"
        ).collapsed = True

        # :COMMENT: Update the resampling.
        self.update_resampling()

    def update_resampling(self) -> None:
        """
        …
        """

        # :COMMENT: Nothing to update.

    def resample(self) -> None:
        """
        …
        """

        # :COMMENT: Ensure that the input and target volumes are selected.
        if not self.input_volume:
            self.display_error_message("Please select a volume to resample.")
            return
        if not self.target_volume:
            self.display_error_message("Please choose a target volume.")
            return

        # :COMMENT: Call the resampling algorithm.
        resampled_volume = self.logic.resample(self.input_volume, self.target_volume)

        # :COMMENT: Save the resampled volume.
        self.add_new_volume(resampled_volume, "resampled")

        # :COMMENT: Log the resampling.
        print(
            f'"{self.input_volume.GetName()}" has been resampled to match "{self.target_volume.GetName()}" as "{resampled_volume.GetName()}".'
        )

        # :COMMENT: Reset the resampling.
        self.reset_resampling()

        # :COMMENT: Select the resampled volume.
        self.choose_input_volume(len(self.volumes) - 1)

    #
    # REGISTRATION
    #

    def setup_registration(self) -> None:
        """
        Set up registration UI elements and connect to code and functions.
        """

        # :COMMENT: Link settings UI and code
        self.metrics_combo_box = self.get_ui(ctkComboBox, "ComboMetrics")
        self.interpolator_combo_box = self.get_ui(ctkComboBox, "comboBoxInterpolator")
        self.optimizers_combo_box = self.get_ui(ctkComboBox, "ComboOptimizers")
        self.metric_related_value_spin_box = self.get_ui(QDoubleSpinBox, "spinBoxMetricValue")
        self.metric_related_value_label = self.get_ui(QLabel, "RegistrationMetricLabel")
        self.sampling_strat_combo_box = self.get_ui(
            ctkComboBox, "comboBoxSamplingStrat"
        )
        self.sampling_perc_spin_box = self.get_ui(
            QDoubleSpinBox, "doubleSpinBoxSamplingPerc"
        )

        # :COMMENT: registration types
        self.sitk_combo_box = self.get_ui(ctkComboBox, "ComboBoxSitk")
        self.sitk_combo_box.addItems(
            [
                "Rigid (6DOF)",
                "Affine",
                "Non Rigid Bspline (>27DOF)",
                "Demons",
                "Diffeomorphic Demons",
                "Fast Symmetric Forces Demons",
                "Symmetric Forces Demons",
            ]
        )

        self.elastix_combo_box = self.get_ui(ctkComboBox, "ComboBoxElastix")
        self.elastix_logic = Elastix.ElastixLogic()
        for preset in self.elastix_logic.getRegistrationPresets():
            self.elastix_combo_box.addItem(
                "{0} ({1})".format(
                    preset[Elastix.RegistrationPresets_Modality],
                    preset[Elastix.RegistrationPresets_Content],
                )
            )

        self.settings_registration = self.get_ui(
            ctkCollapsibleButton, "RegistrationSettingsCollapsibleButton"
        )

        # :COMMENT: Bspline only
        self.bspline_group_box = self.get_ui(QGroupBox, "groupBoxNonRigidBspline")
        self.transform_domain_mesh_size = self.get_ui(
            QLineEdit, "lineEditTransformDomainMeshSize"
        )
        self.transform_domain_mesh_size.editingFinished.connect(
            self.verify_transform_domain_ms
        )
        self.scale_factor = self.get_ui(QLineEdit, "lineEditScaleFactor")
        self.scale_factor.editingFinished.connect(self.verify_scale_factor)
        self.shrink_factor = self.get_ui(QLineEdit, "lineEditShrinkFactor")
        self.shrink_factor.editingFinished.connect(
            lambda: self.verify_shrink_factor(self.shrink_factor)
        )
        self.smoothing_sigmas = self.get_ui(QLineEdit, "lineEditSmoothingFactor")
        self.smoothing_sigmas.editingFinished.connect(
            lambda: self.verify_shrink_factor(self.smoothing_sigmas)
        )

        # :COMMENT: Demons only
        self.demons_group_box = self.get_ui(QGroupBox, "groupBoxDemons")
        self.demons_nb_iter = self.get_ui(QLineEdit, "lineEditDemonsNbIter")
        self.demons_std_deviation = self.get_ui(QLineEdit, "lineEditDemonsStdDeviation")
        self.demons_std_deviation.editingFinished.connect(
            self.verify_demons_std_deviation
        )

        # :COMMENT: Gradients parameters
        self.gradients_box = self.get_ui(
            ctkCollapsibleGroupBox, "CollapsibleGroupBoxGradient"
        )
        self.learning_rate_spin_box = self.get_ui(
            QDoubleSpinBox, "doubleSpinBoxLearningR"
        )
        self.nb_of_iter_spin_box = self.get_ui(QSpinBox, "spinBoxNbIter")
        self.conv_min_val_edit = self.get_ui(QLineEdit, "lineEditConvMinVal")
        self.conv_win_size_spin_box = self.get_ui(QSpinBox, "spinBoxConvWinSize")
        self.conv_min_val_edit.editingFinished.connect(self.verify_convergence_min_val)

        # :COMMENT: exhaustive parameters
        self.exhaustive_box = self.get_ui(
            ctkCollapsibleGroupBox, "CollapsibleGroupBoxExhaustive"
        )
        self.step_length_edit = self.get_ui(QLineEdit, "lineEditLength")
        self.step_length_edit.editingFinished.connect(self.verify_step_length)
        self.nb_steps_edit = self.get_ui(QLineEdit, "lineEditSteps")
        self.nb_steps_edit.editingFinished.connect(self.verify_nb_steps)
        self.opti_scale_edit = self.get_ui(QLineEdit, "lineEditScale")
        self.opti_scale_edit.editingFinished.connect(self.verify_opti_scale_edit)

        # :COMMENT: LBFGSB parameters
        self.lbfgs2_box = self.get_ui(
            ctkCollapsibleGroupBox, "CollapsibleGroupBoxLBFGS2"
        )
        self.gradient_conv_tol_edit = self.get_ui(QLineEdit, "lineEditGradientConvTol")
        self.gradient_conv_tol_edit.editingFinished.connect(
            self.verify_gradient_conv_tol
        )
        self.nb_iter_lbfgs2 = self.get_ui(QSpinBox, "spinBoxNbIterLBFGS2")
        self.max_nb_correction_spin_box = self.get_ui(
            QSpinBox, "spinBoxMaxNbCorrection"
        )
        self.max_nb_func_eval_spin_box = self.get_ui(QSpinBox, "spinBoxMaxNbFuncEval")
        self.step_length_edit = self.get_ui(QLineEdit, "lineEditLength")
        self.nb_steps_edit = self.get_ui(QLineEdit, "lineEditSteps")
        self.opti_scale_edit = self.get_ui(QLineEdit, "lineEditScale")

        # :COMMENT: Fill them combo boxes.
        self.metrics_combo_box.addItems(
<<<<<<< HEAD
            ["Mean Squares", 
             "Mattes Mutual Information", 
             "Joint Histogram Mutual Information", 
             "Correlation"])
=======
            [
                "Mean Squares",
                "Mattes Mutual Information",
                "Joint Histogram Mutual Information",
                "Correlation",
                "Demons",
            ]
        )
>>>>>>> ec4f9e29
        self.optimizers_combo_box.addItems(["Gradient Descent", "Exhaustive", "LBFGSB"])
        self.interpolator_combo_box.addItems(
            [
                "Linear",
                "Nearest Neighbor",
                "BSpline1",
                "BSpline2",
                "BSpline3",
                "Gaussian",
            ]
        )
        self.sampling_strat_combo_box.addItems(["None", "Regular", "Random"])

        # :COMMENT: handle button
        self.button_registration = self.get_ui(QPushButton, "PushButtonRegistration")
        self.button_registration.clicked.connect(self.register)

        self.button_cancel = self.get_ui(QPushButton, "pushButtonCancel")
        self.button_cancel.clicked.connect(self.cancel_registration_process)
        self.button_cancel.setEnabled(False)

        self.progressBar = self.get_ui(QProgressBar, "progressBar")
        self.progressBar.hide()
        self.label_status = self.get_ui(QLabel, "label_status")
        self.label_status.hide()

<<<<<<< HEAD
        self.optimizers_combo_box.currentIndexChanged.connect(self.update_registration_optimizer)
        self.metrics_combo_box.currentIndexChanged.connect(self.update_metrics_value)
=======
        self.optimizers_combo_box.currentIndexChanged.connect(
            self.update_registration_optimizer
        )

>>>>>>> ec4f9e29
        self.sitk_combo_box.activated.connect(
            lambda: self.update_registration(True, self.sitk_combo_box.currentIndex)
        )
        self.elastix_combo_box.activated.connect(
            lambda: self.update_registration(False, self.elastix_combo_box.currentIndex)
        )
        # :COMMENT: Initialize the registration.
        self.reset_registration()

    def reset_registration(self) -> None:
        """
        Reset all user parameters, disable all parameters until user selects an algorithm
        """
        self.metrics_combo_box.setCurrentIndex(-1)
        self.optimizers_combo_box.setCurrentIndex(-1)
        self.interpolator_combo_box.setCurrentIndex(-1)
        self.sitk_combo_box.setCurrentIndex(-1)
        self.elastix_combo_box.setCurrentIndex(-1)
        self.sampling_strat_combo_box.setCurrentIndex(2)
        self.bspline_group_box.setEnabled(False)
        self.demons_group_box.setEnabled(False)
        self.gradients_box.setEnabled(False)
        self.gradients_box.collapsed = 1
        self.exhaustive_box.setEnabled(False)
        self.exhaustive_box.collapsed = 1
        self.lbfgs2_box.setEnabled(False)
        self.lbfgs2_box.collapsed = 1

        self.metrics_combo_box.setEnabled(False)
        self.interpolator_combo_box.setEnabled(False)
        self.optimizers_combo_box.setEnabled(False)
        self.settings_registration.setEnabled(False)
        self.bspline_group_box.setEnabled(False)
        self.demons_group_box.setEnabled(False)
        self.metric_related_value_spin_box.setEnabled(False)
        self.sampling_strat_combo_box.setEnabled(False)
        self.sampling_perc_spin_box.setEnabled(False)
        self.exhaustive_box.setEnabled(False)
        self.gradients_box.setEnabled(False)
        self.lbfgs2_box.setEnabled(False)

        self.metric_related_value_label.text = ""
        self.metric_related_value_spin_box.setValue(0)
        self.scale_factor.setEnabled(True)
        self.scale_factor.text = "1, 2, 4"

    def update_registration_optimizer(self) -> None:
        """
        Update the UI according to selected optimizer by user.
        """
        if self.optimizers_combo_box.currentText == "Gradient Descent":
            self.gradients_box.setEnabled(True)
            self.gradients_box.collapsed = 0
        elif self.optimizers_combo_box.currentText == "Exhaustive":
            self.exhaustive_box.setEnabled(True)
            self.exhaustive_box.collapsed = 0
        elif self.optimizers_combo_box.currentText == "LBFGSB":
            self.lbfgs2_box.setEnabled(True)
            self.lbfgs2_box.collapsed = 0
            self.scale_factor.text = "1, 1, 1"
            self.scale_factor.setEnabled(False)


    def update_metrics_value(self) -> None:
        """
        update the displayed value for metrics depending on the choice of the metrics
        """
        if "Mattes" in self.metrics_combo_box.currentText:
            self.metric_related_value_label.text = "number Of Histogram Bins"
            self.metric_related_value_spin_box.setValue(50)
            self.metric_related_value_spin_box.setEnabled(True)
        elif "Joint" in self.metrics_combo_box.currentText:
            self.metric_related_value_label.text = "number Of Histogram Bins"
            self.metric_related_value_spin_box.setValue(20)
            self.metric_related_value_spin_box.setEnabled(True)
        else:
            self.metric_related_value_label.text = ""
            self.metric_related_value_spin_box.setValue(0)
            self.metric_related_value_spin_box.setEnabled(False)

    def update_registration(self, is_sitk: bool, index: int) -> None:
        """
        update the UI according to the registration algorithm selected by the user.

        Parameters:
            is_sitk: boolean that indicates if the registration algorithm is from sitk
            index: the current index of the combo box
        """
        self.reset_registration()
        if is_sitk:
            self.sitk_combo_box.setCurrentIndex(index)
            self.settings_registration.setEnabled(True)
            self.elastix_combo_box.setCurrentIndex(-1)
            # if rigid, affine or bspline, those settings can be changed, thus are enabled
            if 0 <= index <= 2:
                self.metrics_combo_box.setEnabled(True)
                self.interpolator_combo_box.setEnabled(True)
                self.optimizers_combo_box.setEnabled(True)
                self.sampling_strat_combo_box.setEnabled(True)
                self.sampling_perc_spin_box.setEnabled(True)
            # if bspline, set visible psbline parameters
            if index == 2:
                self.bspline_group_box.setEnabled(True)
            # demons algorithms starts at 3
            if index >= 3:
                self.demons_group_box.setEnabled(True)
            # rigid registration are 0 and 1
            if index == 0 or index == 1:
                self.scriptPath = self.resourcePath("Scripts/Registration/Rigid.py")
            if index > 1:
                self.scriptPath = self.resourcePath("Scripts/Registration/NonRigid.py")
        # else elastix presets, scriptPath is None to verify later which function to use (custom_script_registration or elastix_registration)
        else:
            self.scriptPath = None
            self.sitk_combo_box.setCurrentIndex(-1)
            self.elastix_combo_box.setCurrentIndex(index)
        self.update_registration_optimizer()
        self.update_metrics_value()

    def register(self) -> None:
        """
        Apply a registration algorithm. Either sitk based, or using SlicerElastix algorithm.
        """

        # :COMMENT: Ensure the parameters are set.
        if not self.input_volume:
            self.display_error_message("No input volume selected.")
            return
        if not self.target_volume:
            self.display_error_message("No target volume selected.")
            return
        # :COMMENT: only allow metrics, interpolator and optimizer for rigid and bspline sitk
        if (
            self.elastix_combo_box.currentIndex == -1
            and self.sitk_combo_box.currentIndex == -1
        ):
            self.display_error_message("No registration algorithm selected.")
            return
        # Demons registration do not need metrics, interpolator and optimizer.
        if (
            self.elastix_combo_box.currentIndex == -1
            and 0 <= self.sitk_combo_box.currentIndex < 3
        ):
            if self.metrics_combo_box.currentIndex == -1:
                self.display_error_message("No metrics selected.")
                return
            if self.interpolator_combo_box.currentIndex == -1:
                self.display_error_message("No interpolator selected.")
                return
            if self.optimizers_combo_box.currentIndex == -1:
                self.display_error_message("No optimizer selected.")
                return

        # :COMMENT: utilitiy functions to get sitk images
        fixed_image = su.PullVolumeFromSlicer(self.target_volume)
        moving_image = su.PullVolumeFromSlicer(self.input_volume)
        fixed_image = sitk.Cast(fixed_image, sitk.sitkFloat32)
        moving_image = sitk.Cast(moving_image, sitk.sitkFloat32)

        # allows not to update view if registration has been cancelled
        self.registration_cancelled = False

        input = {}
        current_time = datetime.datetime.now().strftime("%Y-%m-%d-%H-%M-%S")
        volume_name = f"{self.input_volume.GetName()}_registered_{current_time}"
        input["algorithm"] = self.sitk_combo_box.currentText.replace(" ", "")
        input["volume_name"] = volume_name
        self.data_to_dictionary(input)
        if self.scriptPath:
            self.custom_script_registration(
                self.scriptPath, fixed_image, moving_image, input
            )
        else:
            self.elastix_registration()

    def data_to_dictionary(self, data_dictionary) -> None:
        """
        Fills the data_dictionary parameters with user prompts, dictionary used for registration

        Parameters:
            data_dictionary: the dictionary to fill.
        """
        # :COMMENT:---- User settings retrieve -----
        data_dictionary["histogram_bin_count"] = int(self.metric_related_value_spin_box.value)
        # :COMMENT: Sampling strategies range from 0 to 2, they are enums (None, Regular, Random), thus index is sufficient
        data_dictionary[
            "sampling_strategy"
        ] = self.sampling_strat_combo_box.currentIndex
        data_dictionary["sampling_percentage"] = self.sampling_perc_spin_box.value
        data_dictionary["metrics"] = self.metrics_combo_box.currentText.replace(" ", "")
        data_dictionary["interpolator"] = self.interpolator_combo_box.currentText
        data_dictionary["optimizer"] = self.optimizers_combo_box.currentText

        # :COMMENT: Bspline settings only
        # test : all others have positive 3 positive values (mutli-resolution approach)
        data_dictionary["transform_domain_mesh_size"] = int(
            self.transform_domain_mesh_size.text
        )
        data_dictionary["scale_factor"] = [
            int(factor) for factor in self.scale_factor.text.split(",")
        ]
        data_dictionary["shrink_factor"] = [
            int(factor) for factor in self.shrink_factor.text.split(",")
        ]
        data_dictionary["smoothing_sigmas"] = [
            int(sig) for sig in self.smoothing_sigmas.text.split(",")
        ]

        # :COMMENT: settings for gradients only
        data_dictionary["learning_rate"] = self.learning_rate_spin_box.value
        data_dictionary["nb_iteration"] = self.nb_of_iter_spin_box.value
        data_dictionary["convergence_min_val"] = float(self.conv_min_val_edit.text)
        data_dictionary["convergence_win_size"] = int(self.conv_win_size_spin_box.value)

        # :COMMENT: settings for exhaustive only
        nb_of_steps = self.nb_steps_edit.text
        data_dictionary["nb_of_steps"] = [int(step) for step in nb_of_steps.split(",")]
        self.step_length = self.step_length_edit.text
        if self.step_length == "pi":
            data_dictionary["step_length"] = pi
        else:
            data_dictionary["step_length"] = float(self.step_length)

        optimizer_scale = self.opti_scale_edit.text
        data_dictionary["optimizer_scale"] = [
            int(scale) for scale in optimizer_scale.split(",")
        ]

        # :COMMENT: settings for LBFGSB
        data_dictionary["gradient_conv_tol"] = float(self.gradient_conv_tol_edit.text)
        data_dictionary["nb_iter_lbfgsb"] = self.nb_iter_lbfgs2.value
        data_dictionary["max_nb_correction"] = self.max_nb_correction_spin_box.value
        data_dictionary["max_func_eval"] = self.max_nb_func_eval_spin_box.value

        # :COMMENT: settings for demons
        data_dictionary["demons_nb_iter"] = int(self.demons_nb_iter.text)
        data_dictionary["demons_std_dev"] = float(self.demons_std_deviation.text)

    # :TODO:Tony ajouter des tests pour les nouvelles metrics
    # :TODO:Tony: Rapport
    # :TODO:Tony: déporter les tests dans ce fichier
    def custom_script_registration(
        self, scriptPath, fixed_image, moving_image, input
    ) -> None:
        """
        Calls parallelProcessing extesion and execute a registration script as a background task.

        Parameters:
            scriptPath: the path to the script.
            fixed_image: the reference image.
            moving_image: the image to registrate.
            input: the dictionary that contains user parameters.
        """
        self.elastix_logic = None
        self.process_logic = ProcessesLogic(
            completedCallback=lambda: self.on_registration_completed()
        )
        self.regProcess = RegistrationProcess(
            scriptPath, fixed_image, moving_image, input
        )
        self.process_logic.addProcess(self.regProcess)
        self.button_registration.setEnabled(False)
        self.button_cancel.setEnabled(True)
        self.activate_timer_and_progress_bar()
        self.process_logic.run()

    def elastix_registration(self) -> None:
        """
        Calls SlicerElastix registration with the selected preset by the user.
        Adds a registrated volume if registration is complete.
        """
        self.regProcess = None
        self.elastix_logic = Elastix.ElastixLogic()
        self.button_registration.setEnabled(False)
        self.button_cancel.setEnabled(True)
        self.activate_timer_and_progress_bar()
        preset = self.elastix_combo_box.currentIndex
        parameterFilenames = self.elastix_logic.getRegistrationPresets()[preset][
            Elastix.RegistrationPresets_ParameterFilenames
        ]
        new_volume = mrmlScene.AddNewNodeByClass("vtkMRMLScalarVolumeNode")
        try:
            self.elastix_logic.registerVolumes(
                self.target_volume,
                self.input_volume,
                parameterFilenames=parameterFilenames,
                outputVolumeNode=new_volume,
            )
        except ValueError as ve:
            print(ve)
        finally:
            self.on_registration_completed()

    def on_registration_completed(self) -> None:
        """
        Handles the completion callback.
        Stops the ProgressBar and timer.
        """
        self.progressBar.setMaximum(100)
        self.progressBar.setValue(100)
        self.timer.stop()
        self.button_registration.setEnabled(True)
        self.button_cancel.setEnabled(False)
        # :COMMENT: Log the registration.
        if not self.registration_cancelled:
            if self.regProcess and self.regProcess.registration_completed:
                assert self.input_volume
                print(
                    f'"{self.input_volume.GetName()}" has been registered as "{self.volumes[len(self.volumes) - 1].GetName()}".'
                )
                self.choose_input_volume(len(self.volumes) - 1)
            if self.regProcess and self.regProcess.message_error:
                self.display_error_message(self.regProcess.message_error)

    def activate_timer_and_progress_bar(self) -> None:
        """
        Starts the progressBar activation and a timer to displays elapsed time.
        """
        self.progressBar.setVisible(True)
        self.label_status.setVisible(True)
        self.progressBar.setMinimum(0)
        self.progressBar.setMaximum(0)
        self.progressBar.setValue(0)
        self.timer = QTimer()
        self.elapsed_time = QElapsedTimer()
        self.timer.timeout.connect(self.update_status)
        self.timer.start(1000)
        self.elapsed_time.start()

    def update_status(self) -> None:
        """
        displays elapsed time
        """
        self.label_status.setText(f"status: {self.elapsed_time.elapsed()//1000}s")

    def cancel_registration_process(self) -> None:
        """
        Stops progressBar, timer and kills the registration process.
        """
        self.timer.stop()
        self.progressBar.setMaximum(100)
        self.progressBar.setValue(0)
        self.registration_cancelled = True
        if self.regProcess:
            self.regProcess.registration_completed = False
            self.terminate_process_logic()
            print("User requested cancel.")
        if self.elastix_logic:
            self.elastix_logic.abortRequested = True

    def terminate_process_logic(self) -> None:
        """
        kills the slicerParallelProcessing registration processus.
        """
        import os
        import signal

        assert self.regProcess
        os.kill(self.regProcess.processId() + 10, signal.SIGKILL)
        self.regProcess.kill()

    def verify_convergence_min_val(self) -> None:
        """
        Assert that the content of the convergence minimum value is correct.
        """
        value = self.conv_min_val_edit.text
        try:
            float(value)
            if float(value) < 0 or float(value) > 1:
                self.display_error_message("value must be between 0 and 1.")
                self.conv_min_val_edit.text = "1e-6"
        except ValueError:
            self.display_error_message("not a value.")
            self.conv_min_val_edit.text = "1e-6"

    def verify_nb_steps(self) -> None:
        """
        Assert that the content of the number of steps value is correct.
        """
        nb_of_steps = self.nb_steps_edit.text
        try:
            nb_of_steps = [int(step) for step in nb_of_steps.split(",")]
            if len(nb_of_steps) != 6:
                self.display_error_message("must have 6 values.")
                self.nb_steps_edit.text = "1, 1, 1, 0, 0, 0"
                return
            if any(step < 0 for step in nb_of_steps):
                self.display_error_message("must be positive values.")
                self.nb_steps_edit.text = "1, 1, 1, 0, 0, 0"
        except ValueError:
            self.display_error_message("not values.")
            self.nb_steps_edit.text = "1, 1, 1, 0, 0, 0"

    def verify_step_length(self) -> None:
        """
        Assert that the content of the step length value is correct.
        """
        step_length = self.step_length_edit.text
        if step_length == "pi":
            return
        try:
            float(step_length)
        except ValueError:
            self.display_error_message("not a value.")
            self.step_length_edit.text = "pi"

    def verify_opti_scale_edit(self) -> None:
        """
        Assert that the content of the optimizer scale value is correct.
        """
        optimizer_scale = self.opti_scale_edit.text
        try:
            optimizer_scale = [int(scale) for scale in optimizer_scale.split(",")]
            if len(optimizer_scale) != 6:
                self.display_error_message("must have 6 values.")
                self.opti_scale_edit.text = "1,1,1,1,1,1"
                return
            if any(scale < 0 for scale in optimizer_scale):
                self.display_error_message("must be positive values")
                self.opti_scale_edit.text = "1,1,1,1,1,1"
        except ValueError:
            self.display_error_message("not values")
            self.opti_scale_edit.text = "1,1,1,1,1,1"

    def verify_gradient_conv_tol(self) -> None:
        """
        Assert that the content of the gradient convergence tolerance value is correct.
        """
        value = self.gradient_conv_tol_edit.text
        try:
            float(value)
            if float(value) <= 0:
                self.display_error_message("must be a positive value.")
                self.gradient_conv_tol_edit.text = "1e-5"
        except ValueError:
            self.display_error_message("not a value.")
            self.gradient_conv_tol_edit.text = "1e-5"

    def verify_demons_std_deviation(self) -> None:
        """
        Assert that the content of the standard deviation value is correct.
        """
        value = self.demons_std_deviation.text
        try:
            float(value)
            if float(value) <= 0:
                self.display_error_message("must be a positive value")
                self.demons_std_deviation.text = "1.0"
        except ValueError:
            self.display_error_message("not a value.")
            self.demons_std_deviation.text = "1.0"

    def verify_transform_domain_ms(self) -> None:
        """
        Assert that the content of the transform domain mesh size value is correct.
        """
        value = self.transform_domain_mesh_size.text
        try:
            if int(value) <= 0:
                self.display_error_message("must be a positive integer.")
                self.transform_domain_mesh_size.text = "2"
        except ValueError:
            self.display_error_message("not a value or float entered.")
            self.transform_domain_mesh_size.text = "2"

    def verify_scale_factor(self) -> None:
        """
        Assert that the content of the scale factor vector is correct.
        """
        try:
            scale_factor = [int(factor) for factor in self.scale_factor.text.split(",")]
            if len(scale_factor) != 3:
                self.display_error_message("must have 3 values.")
                self.scale_factor.text = "1, 2, 4"
                return
            if any(factor < 0 for factor in scale_factor):
                self.display_error_message("must have positive values.")
                self.scale_factor.text = "1, 2, 4"
        except ValueError:
            self.display_error_message("not values.")
            self.scale_factor.text = "1, 2, 4"

    def verify_shrink_factor(self, QLineEdit) -> None:
        """
        Assert that the content of the shrink factor vector is correct.
        """
        try:
            factor = [int(factor) for factor in QLineEdit.text.split(",")]
            if len(factor) != 3:
                self.display_error_message("must have 3 values.")
                QLineEdit.text = "4, 2, 1"
                return
            if any(factor < 0 for factor in factor):
                self.display_error_message("must have positive values.")
                QLineEdit.text = "4, 2, 1"
        except ValueError:
            self.display_error_message("not values.")
            QLineEdit.text = "4, 2, 1"

    #
    # DIFFERENCE MAP
    #

    def setup_difference_map(self) -> None:
        """
        Sets up the difference map computation by retrieving and connecting the UI data.
        """

        self.algorithms_difference_map_combo_box = self.get_ui(
            ctkComboBox, "mapFunction"
        )
        for algo in ["Mean squared error", "Gradient"]:
            self.algorithms_difference_map_combo_box.addItem(algo)
        self.algorithms_difference_map_combo_box.setCurrentIndex(-1)

        self.difference_map_button_apply = self.get_ui(
            QPushButton, "processMapFunction"
        )

        self.spin_box = self.get_ui(QSpinBox, "patchSizeSpinBox")

        self.mean = self.get_ui(QLabel, "mean")

        self.difference_map_button_apply.clicked.connect(self.compute_difference_map)

        self.reset_difference_map()

    def reset_difference_map(self) -> None:
        """
        Resets the difference map computation to the defaults.
        """

        self.spin_box.value = 0
        self.difference_map_current_algorithm = None

        self.update_difference_map()

    def update_difference_map(self) -> None:
        """
        Updates the difference map computation.
        """

        # :COMMENT: Nothing to update!

    def compute_difference_map(self):
        """
        Applies the choosen algorithm for difference map (Gradient or MSE)
        """

        if not self.input_volume or not self.target_volume:
            self.display_error_message("Please select both input and target volumes.")
            return

        algorithm = self.algorithms_difference_map_combo_box.currentText
        if algorithm not in ["Mean squared error", "Gradient"]:
            self.display_error_message("Please select an algorithm.")
            return

        difference_map_mean = -1
        try:
            if algorithm == "Mean squared error":
                (
                    self.difference_map,
                    difference_map_mean,
                ) = self.logic.difference_map(
                    self.input_volume,
                    self.target_volume,
                    f"{self.input_volume.GetName()}_{self.target_volume.GetName()}_MSEDifferenceMap",
                    "absolute",
                    self.spin_box.value,
                )

            if algorithm == "Gradient":
                (
                    self.difference_map,
                    difference_map_mean,
                ) = self.logic.difference_map(
                    self.input_volume,
                    self.target_volume,
                    f"{self.input_volume.GetName()}_{self.target_volume.GetName()}_GradientDifferenceMap",
                    "gradient",
                    self.spin_box.value,
                )
        except ValueError as e:
            self.display_error_message(str(e))
            self.difference_map = None
            return

        self.update_allowed = False
        mrmlScene.AddNode(self.difference_map)
        self.update_allowed = True
        self.mean.text = difference_map_mean
        self.plot_difference_map()

    def plot_difference_map(self):
        """
        Plots the difference map on the yellow window and apply a Look Up Table
        """

        assert self.difference_map

        difference_map_display_node = self.difference_map.GetDisplayNode()
        if not difference_map_display_node:
            difference_map_display_node = vtkMRMLScalarVolumeDisplayNode()
            mrmlScene.AddNode(difference_map_display_node)
            self.difference_map.SetAndObserveDisplayNodeID(
                difference_map_display_node.GetID()
            )

        difference_map_display_node.SetAndObserveColorNodeID(
            util.getNode("ColdToHotRainbow").GetID()
        )

        self.update_specific_view(2, self.difference_map, None)

    #
    # PLUGIN LOADING
    #

    def setup_plugin_loading(self) -> None:
        """
        …
        """

        # :COMMENT: Initialize the plugin script list.
        self.plugins = {}

        # :COMMENT: Retrieve the plugin loading button.
        self.plugin_loading_button = self.get_ui(QPushButton, "PluginLoadingPushButton")

        # :COMMENT: Define the handler.
        def on_plugin_loading_button_clicked() -> None:
            """
            Opens a loading window with a label for the name of the plugin, and two horizontal layouts, one for the UI file and one for the Python file, each with a label for the name of the file and a button to load the file.
            """

            # :COMMENT: Create an empty dialog.
            dialog = QDialog(self.parent)
            dialog.setWindowTitle("Plugin Loading")

            # :COMMENT: Create a base vertical layout.
            base_layout = QVBoxLayout()
            base_layout.setContentsMargins(12, 12, 12, 12)
            base_layout.setSpacing(12)
            dialog.setLayout(base_layout)

            # :COMMENT: Create an horizontal layout with a label for the description and a line edit for the name of the plugin (My Plugin by default).
            name_label = QLabel("Plugin Name:")
            name_line_edit = QLineEdit()
            name_line_edit.setText("My Plugin")
            name_layout = QHBoxLayout()
            name_layout.setSpacing(12)
            name_layout.addWidget(name_label)
            name_layout.addWidget(name_line_edit)
            base_layout.addLayout(name_layout)

            # :COMMENT: Create an horizontal layout for the UI file loading with a label for the name of the file and a button to load this file.
            self.plugin_loading_ui_file = None
            ui_file_label = QLabel("No UI file selected.")
            ui_file_button = QPushButton()
            ui_file_button.setText("Choose an UI file…")
            ui_file_layout = QHBoxLayout()
            ui_file_layout.setSpacing(12)
            ui_file_layout.addWidget(ui_file_label)
            ui_file_layout.addWidget(ui_file_button)
            base_layout.addLayout(ui_file_layout)

            # :COMMENT: Create an horizontal layout for the Python file loading with a label for the name of the file and a button to load this file.
            self.plugin_loading_python_file = None
            python_file_label = QLabel("No Python file selected.")
            python_file_button = QPushButton()
            python_file_button.setText("Choose a Python file…")
            python_file_layout = QHBoxLayout()
            python_file_layout.setSpacing(12)
            python_file_layout.addWidget(python_file_label)
            python_file_layout.addWidget(python_file_button)
            base_layout.addLayout(python_file_layout)

            def on_ui_file_button_clicked() -> None:
                """
                Opens a file opening dialog for a UI file.
                """

                def on_ui_file_dialog_finished(result) -> None:
                    """
                    Loads the UI file.

                    Parameters:
                        result: The result of the file dialog.
                    """

                    if result == QDialog.Accepted:
                        path = ui_file_dialog.selectedFiles()[0]
                        ui_file_label.setText(os.path.basename(path))
                        self.plugin_loading_ui_file = path

                    dialog.raise_()

                # :COMMENT: Create a file dialog for the UI file.
                ui_file_dialog = QFileDialog(self.parent)
                ui_file_dialog.setFileMode(QFileDialog.ExistingFile)
                ui_file_dialog.setAcceptMode(QFileDialog.AcceptOpen)
                ui_file_dialog.setNameFilter("*.ui")
                ui_file_dialog.finished.connect(on_ui_file_dialog_finished)
                ui_file_dialog.show()

            def on_python_file_button_clicked() -> None:
                """
                Opens a file opening dialog for a Python file.
                """

                def on_python_file_dialog_finished(result) -> None:
                    """
                    Loads the Python file.

                    Parameters:
                        result: The result of the file dialog.
                    """

                    if result == QDialog.Accepted:
                        path = python_file_dialog.selectedFiles()[0]
                        python_file_label.setText(os.path.basename(path))
                        self.plugin_loading_python_file = path

                    dialog.raise_()

                # :COMMENT: Create a file dialog for the Python file.
                python_file_dialog = QFileDialog(self.parent)
                python_file_dialog.setFileMode(QFileDialog.ExistingFile)
                python_file_dialog.setAcceptMode(QFileDialog.AcceptOpen)
                python_file_dialog.setNameFilter("*.py")
                python_file_dialog.finished.connect(on_python_file_dialog_finished)
                python_file_dialog.show()

            # :COMMENT: Connect the buttons.
            ui_file_button.clicked.connect(on_ui_file_button_clicked)
            python_file_button.clicked.connect(on_python_file_button_clicked)

            def on_load_button_clicked() -> None:
                """
                Loads the new plugin.
                """

                # :COMMENT: Retrieve the plugin name.
                plugin_name = name_line_edit.text

                # :COMMENT: Check if the plugin name is valid.
                if plugin_name in self.plugins.keys():
                    self.display_error_message(
                        f'A plugin named "{plugin_name}" already exists.'
                    )
                    return

                # :COMMENT: Check if the UI file is valid.
                if not self.plugin_loading_ui_file:
                    self.display_error_message("No UI file selected.")
                    return

                # :COMMENT: Check if the Python file is valid.
                if not self.plugin_loading_python_file:
                    self.display_error_message("No Python file selected.")
                    return

                # :COMMENT: Retrieve the plugins layout.
                self.plugins_layout = self.get_ui(QVBoxLayout, "PluginsVerticalLayout")

                # :COMMENT: Add a collapsible button.
                plugin_collapsible_button = ctkCollapsibleButton()
                plugin_collapsible_button.text = plugin_name
                plugin_collapsible_button.collapsed = True
                plugin_layout = QVBoxLayout()
                plugin_layout.setContentsMargins(12, 12, 0, 12)
                plugin_layout.setSpacing(12)
                plugin_collapsible_button.setLayout(plugin_layout)
                self.plugins_layout.addWidget(plugin_collapsible_button)

                # :COMMENT: Add the UI of the file inside the collapsible widget.
                plugin_ui = util.loadUI(self.plugin_loading_ui_file)
                assert plugin_ui
                plugin_ui.setPalette(util.mainWindow().palette)
                plugin_layout.addWidget(plugin_ui)

                def on_run_button_clicked() -> None:
                    """
                    Runs the plugin.
                    """

                    plugin_folder = os.path.dirname(self.plugins[plugin_name])
                    plugin_file = os.path.basename(
                        os.path.splitext(self.plugins[plugin_name])[0]
                    )

                    import sys

                    sys.path.append(plugin_folder)

                    import importlib

                    plugin_script = importlib.import_module(plugin_file)

                    plugin_script.run(
                        ui=plugin_ui,
                        scene=mrmlScene,
                        input_volume=self.input_volume,
                        target_volume=self.target_volume,
                    )

                # :COMMENT: Add the run button to launch the plugin script.
                plugin_run_button = QPushButton()
                plugin_run_button.setText(f"Run {plugin_name}")
                plugin_layout.addWidget(plugin_run_button)
                plugin_run_button.clicked.connect(on_run_button_clicked)

                # :COMMENT: Add the plugin path to the plugin list.
                self.plugins[plugin_name] = self.plugin_loading_python_file

                # :COMMENT: Reset the temporary variables and close the dialog.
                self.plugin_loading_ui_file = None
                self.plugin_loading_python_file = None
                dialog.accept()

            # :COMMENT: Add a load button and connect it to a dedicated handler.
            load_button = QPushButton()
            load_button.setText("Load")
            base_layout.addWidget(load_button)
            load_button.clicked.connect(on_load_button_clicked)

            # :COMMENT: Show the dialog.
            dialog.show()

        # :COMMENT: Connect the handler.
        self.plugin_loading_button.clicked.connect(on_plugin_loading_button_clicked)

    def reset_plugin_loading(self) -> None:
        """
        …
        """

        # :COMMENT: Nothing to reset.

        # :COMMENt: Update the plugin loading.
        self.update_plugin_loading()

    def update_plugin_loading(self) -> None:
        """
        …
        """

        # :COMMENT: Nothing to update.

    #
    # UTILITIES
    #

    def display_error_message(self, message: str) -> None:
        """
        Displays an error message.
        Parameters:
            message: Message to be displayed.
        """

        msg = QMessageBox()
        msg.setIcon(QMessageBox.Critical)
        msg.setText(message)
        msg.setWindowTitle("Error")
        msg.exec_()

    def get_volume_by_name(self, name: str):
        """
        Retrieves a volume by its name.

        Parameters:
            name: The name of the volume to retrieve.

        Returns:
            The VTK volume.
        """

        # :COMMENT: Search for the volume by its name.
        for i in range(len(self.volumes)):
            volume = self.volumes[i]
            if volume.GetName() == name:
                return volume

        # :COMMENT: Return None if the volume was not found.
        return None

    def add_new_volume(self, volume: vtkMRMLScalarVolumeNode, name: str) -> None:
        """
        Adds a new volume to the scene.

        Parameters:
            volume: VTK volume to be added.
            name: Type of processing.
        """

        # :COMMENT: Ensure that a volume is selected.
        assert self.input_volume

        # :COMMENT: Generate and assign a unique name to the volume.
        current_time = datetime.datetime.now().strftime("%Y-%m-%d-%H-%M-%S")
        new_name = f"{self.input_volume.GetName()}_{name}_{current_time}"
        volume.SetName(new_name)

        # :COMMENT: Update the MRML scene.
        mrmlScene.AddNode(volume)

    def get_ui(self, type, name: str):
        """
        Retrieves a UI object from the panel.

        Parameters:
            type: The type of the UI to retrieve.
            name: The name of the UI to retrieve.
        """

        ui = self.panel.findChild(type, name)
        if not ui:
            raise AssertionError(f'No {type} with name "{name}" found.')
        return ui


class CustomRegistrationTest(ScriptedLoadableModuleTest, unittest.TestCase):
    """
    Test class for the Custom Registration module used to define the tests of the module.
    """

    def __init__(self):
        ScriptedLoadableModuleTest().__init__()
        unittest.TestCase.__init__(self)

    def resourcePath(self, path: str) -> str:
        """
        Returns the absolute path to the resource with the given name.

        Parameters:
            path: The name of the resource.

        Returns:
            The absolute path to the resource.
        """

        module_path = os.path.dirname(modules.customregistration.path)
        return os.path.join(module_path, "Resources", path)

    def runTest(self):
        """
        Runs all the tests in the Custom Registration module.
        """

        self.logic = CustomRegistrationLogic()

        self.test_dummy()
        self.test_cropping()
        self.setup_test_registration()
        self.test_rigid_1()

    def test_dummy(self):
        """
        Dummy test to check if the module works as expected.
        """

        print("Dummy test passed.")

    def setup_test_registration(self):
        self.fixed_image = self.resourcePath("TestData/RegLib_C01_MRMeningioma_1.nrrd")
        self.moving_image = self.resourcePath("TestData/RegLib_C01_MRMeningioma_2.nrrd")
        self.fixed_image = sitk.ReadImage(self.fixed_image, sitk.sitkFloat32)
        self.moving_image = sitk.ReadImage(self.moving_image, sitk.sitkFloat32)

    def test_rigid_1(self):
        parameters = {}
        parameters["metrics"] = "MeanSquares"
        parameters["interpolator"] = "Linear"
        parameters["optimizer"] = "Gradient Descent"
        parameters["algorithm"] = "rigid"
        parameters["histogram_bin_count"] = 50
        parameters["sampling_strategy"] = 2
        parameters["sampling_percentage"] = 0.01
        # parameters for gradient optimizer
        parameters["learning_rate"] = 5
        parameters["nb_iteration"] = 100
        parameters["convergence_min_val"] = 1e-6
        parameters["convergence_win_size"] = 10
        from Resources.Scripts.Registration.Rigid import rigid_registration

        final_transform = rigid_registration(
            self.fixed_image, self.moving_image, parameters
        )
        expected_transform = sitk.ReadTransform(
            self.resourcePath("TestData/expected_transform_1.tfm")
        )
        self.assertIsNotNone(final_transform)
        self.assertEqual(
            final_transform.GetDimension(), expected_transform.GetDimension()
        )
        self.assertEqual(
            final_transform.GetNumberOfFixedParameters(),
            expected_transform.GetNumberOfFixedParameters(),
        )
        self.assertEqual(
            final_transform.GetNumberOfParameters(),
            expected_transform.GetNumberOfParameters(),
        )
        for x, y in zip(
            final_transform.GetParameters(), expected_transform.GetParameters()
        ):
            self.assertAlmostEqual(x, y, delta=0.01)
        for x, y in zip(
            final_transform.GetFixedParameters(),
            expected_transform.GetFixedParameters(),
        ):
            self.assertAlmostEqual(x, y, delta=0.01)

        print("rigid test 1 passed.")

    def test_cropping(self):
        # :COMMENT: Load a volume as test data.
        volume = util.loadVolume(self.resourcePath("TestData/MR-head.nrrd"))

        # :COMMENT: Define the crop parameters.
        start = [50, 50, 50]
        end = [200, 200, 100]

        # :COMMENT: Check that invalid parameters are rejected.
        with self.assertRaises(TypeError):
            self.logic.crop(volume, start, [end[i] + 1000 for i in range(3)])

        with self.assertRaises(TypeError):
            self.logic.crop(volume, [start[i] - 1000 for i in range(3)], end)

        # :COMMENT: Call our function on valid parameters.
        cropped_volume = vtkMRMLScalarVolumeNode()
        try:
            cropped_volume = self.logic.crop(volume, start, end)
        except RuntimeError:
            print("[ERROR] Cropping test failed.")
            return

        # :COMMENT: Check that the resulting cropped image has the expected dimensions.
        self.assertSequenceEqual(
            cropped_volume.GetImageData().GetDimensions(), [150, 150, 50]
        )

        # :COMMENT: Check that the resulting cropped image has the expected spacing.
        self.assertSequenceEqual(cropped_volume.GetSpacing(), volume.GetSpacing())

        # :COMMENT: Check that the resulting cropped image has the expected origin.
        self.assertSequenceEqual(cropped_volume.GetOrigin(), volume.GetOrigin())

        # :COMMENT: Check that the resulting cropped image has the expected direction.
        cropped_volume_direction = vtk.vtkMatrix4x4()
        volume_direction = vtk.vtkMatrix4x4()

        cropped_volume.GetIJKToRASDirectionMatrix(cropped_volume_direction)
        volume.GetIJKToRASDirectionMatrix(volume_direction)

        cropped_volume_direction_array = [
            [int(cropped_volume_direction.GetElement(i, j)) for j in range(4)]
            for i in range(4)
        ]
        volume_direction_array = [
            [int(volume_direction.GetElement(i, j)) for j in range(4)] for i in range(4)
        ]

        self.assertSequenceEqual(cropped_volume_direction_array, volume_direction_array)

        # :COMMENT: Check that the resulting cropped image has the expected content.
        volume_array = vtk.util.numpy_support.vtk_to_numpy(volume.GetImageData().GetPointData().GetScalars())  # type: ignore
        volume_array = np.reshape(
            volume_array, volume.GetImageData().GetDimensions()[::-1]
        )

        cropped_array = vtk.util.numpy_support.vtk_to_numpy(cropped_volume.GetImageData().GetPointData().GetScalars())  # type: ignore
        cropped_array = np.reshape(
            cropped_array, cropped_volume.GetImageData().GetDimensions()[::-1]
        )

        expected_array = volume_array[
            start[2] : end[2], start[1] : end[1], start[0] : end[0]
        ]
        self.assertTrue(np.array_equal(cropped_array, expected_array))

        mrmlScene.RemoveNode(volume)
        volume = None

        print("Cropping test passed.")


class RegistrationProcess(Process):
    """
    Class to process registration as a background task using the extension ParallelProcessing

    Parameters:
        scriptPath: path to the custom script user wants to execute (registration only)
        fixed_image : a sitk image, the image to be aligned with
        moving_image : a sitk image, the source image to be registered
        input_parameters: a dictionary used to pass parameters for the script
    """

    def __init__(self, scriptPath, fixed_image, moving_image, input_parameters):
        Process.__init__(self, scriptPath)
        self.fixed_image = fixed_image
        self.moving_image = moving_image
        self.input_parameters = input_parameters
        self.registration_completed = True
        self.message_error = None

    def prepareProcessInput(self) -> bytes:
        """
        Helper function to send input parameters to a script
        """

        input = {}
        input["fixed_image"] = self.fixed_image
        input["moving_image"] = self.moving_image
        input["parameters"] = self.input_parameters
        return pickle.dumps(input)

    def useProcessOutput(self, processOutput) -> None:
        """
        Helper function to received output parameters from the script
        Write to slicer the registrated volume if no error occured.

        Parameters:
            processOutput: a dictionary that contains the results of the script (a registration, a transform...)
        """
        if self.registration_completed:
            output = pickle.loads(processOutput)
            image_resampled = output["image_resampled"]
            volume_name = output["volume_name"]
            if not image_resampled:
                self.message_error = output["error"]
                self.registration_completed = False
                return
<<<<<<< HEAD
            print( "Optimizer stop condition: " + output["stop_condition"])
            print("Number of iteration: " + str(output["nb_iteration"]))
            print("Metric value: " + str(output["metric_value"]) )
            su.PushVolumeToSlicer(image_resampled, name=volume_name)
=======
            su.PushVolumeToSlicer(image_resampled, name=volume_name)


class AutocroppingValueError(ValueError):
    def __init__(self, message, axis):
        assert axis in AXIS_MAP
        super().__init__(message)
        self.axis = axis
>>>>>>> ec4f9e29
<|MERGE_RESOLUTION|>--- conflicted
+++ resolved
@@ -2151,12 +2151,6 @@
 
         # :COMMENT: Fill them combo boxes.
         self.metrics_combo_box.addItems(
-<<<<<<< HEAD
-            ["Mean Squares", 
-             "Mattes Mutual Information", 
-             "Joint Histogram Mutual Information", 
-             "Correlation"])
-=======
             [
                 "Mean Squares",
                 "Mattes Mutual Information",
@@ -2165,7 +2159,6 @@
                 "Demons",
             ]
         )
->>>>>>> ec4f9e29
         self.optimizers_combo_box.addItems(["Gradient Descent", "Exhaustive", "LBFGSB"])
         self.interpolator_combo_box.addItems(
             [
@@ -2192,15 +2185,12 @@
         self.label_status = self.get_ui(QLabel, "label_status")
         self.label_status.hide()
 
-<<<<<<< HEAD
-        self.optimizers_combo_box.currentIndexChanged.connect(self.update_registration_optimizer)
-        self.metrics_combo_box.currentIndexChanged.connect(self.update_metrics_value)
-=======
         self.optimizers_combo_box.currentIndexChanged.connect(
             self.update_registration_optimizer
         )
-
->>>>>>> ec4f9e29
+        self.metrics_combo_box.currentIndexChanged.connect(
+            self.update_metrics_value
+        )
         self.sitk_combo_box.activated.connect(
             lambda: self.update_registration(True, self.sitk_combo_box.currentIndex)
         )
@@ -3336,18 +3326,14 @@
                 self.message_error = output["error"]
                 self.registration_completed = False
                 return
-<<<<<<< HEAD
             print( "Optimizer stop condition: " + output["stop_condition"])
             print("Number of iteration: " + str(output["nb_iteration"]))
             print("Metric value: " + str(output["metric_value"]) )
             su.PushVolumeToSlicer(image_resampled, name=volume_name)
-=======
-            su.PushVolumeToSlicer(image_resampled, name=volume_name)
 
 
 class AutocroppingValueError(ValueError):
     def __init__(self, message, axis):
         assert axis in AXIS_MAP
         super().__init__(message)
-        self.axis = axis
->>>>>>> ec4f9e29
+        self.axis = axis