--- conflicted
+++ resolved
@@ -2,21 +2,6 @@
 The Custom Registration module for Slicer provides the features for 3D images registration, based on the ITK library.
 """
 
-<<<<<<< HEAD
-import qt
-
-import slicer
-import vtk,ctk
-import slicer
-import SimpleITK as sitk
-import numpy as np
-# from slicer.parameterNodeWrapper import *
-# from MRMLCorePython import vtkMRMLModelNode
-# from sitk import sitkUtils
-
-from slicer.ScriptedLoadableModule import ScriptedLoadableModule, ScriptedLoadableModuleLogic, ScriptedLoadableModuleWidget
-# import SlicerCustomAppUtilities
-=======
 import datetime
 
 import numpy as np
@@ -38,7 +23,6 @@
     ScriptedLoadableModuleLogic,
     ScriptedLoadableModuleWidget,
 )
->>>>>>> 48706df2
 
 
 class CustomRegistration(ScriptedLoadableModule):
@@ -60,12 +44,6 @@
         self.parent.title = "CustomRegistration"
         self.parent.categories = ["PFE"]
         self.parent.dependencies = []
-<<<<<<< HEAD
-        self.parent.contributors = ["Wissam Boussella (Université de Bordeaux)", "Iantsa Provost (Université de Bordeaux)",
-                                    "Bastien Soucasse (Université de Bordeaux)", "Tony Wolff (Université de Bordeaux)"]
-        self.parent.helpText = "The Custom Registration module for Slicer provides the features for 3D images registration, based on the ITK library."
-        self.parent.acknowledgementText = "Supported by Fabien Machin (Université de Bordeaux)."
-=======
         self.parent.contributors = [
             "Wissam Boussella (Université de Bordeaux)",
             "Iantsa Provost (Université de Bordeaux)",
@@ -74,7 +52,6 @@
         ]
         self.parent.helpText = "This module provides features for 3D images registration, based on the ITK library."
         self.parent.acknowledgementText = "This project is supported and supervised by the reseacher and professor Fabien Baldacci (Université de Bordeaux)."
->>>>>>> 48706df2
 
 
 class CustomRegistrationLogic(ScriptedLoadableModuleLogic):
@@ -85,73 +62,6 @@
     def __init__(self) -> None:
         ScriptedLoadableModuleLogic.__init__(self)
 
-<<<<<<< HEAD
-    
-    def mseDisplay(self, imageData1, imageData2):
-        
-
-        dims1 = imageData1.GetImageData().GetDimensions()
-        dims2 = imageData2.GetImageData().GetDimensions()
-
-        if dims1 != dims2:
-            raise ValueError("Images must have the same dimensions")
-
-        outputImage = vtk.vtkImageData()
-        outputImage.SetDimensions(dims1)
-        outputImage.AllocateScalars(vtk.VTK_FLOAT, 1)
-
-        
-        mini = 100000
-        maxi = 0 
-        for z in range(dims1[2]):
-            print("z= ",z)
-            for y in range(dims1[1]):
-                for x in range(dims1[0]):
-                    pixel1 = imageData1.GetImageData().GetScalarComponentAsFloat(x, y, z, 0)
-                    pixel2 = imageData2.GetImageData().GetScalarComponentAsFloat(x, y, z, 0)
-                    diff = abs(pixel1 - pixel2)
-                    if diff < mini : 
-                        mini = diff
-
-                    elif diff>maxi :
-                        maxi = diff
-                    outputImage.SetScalarComponentFromFloat(z, y, x, 0, diff)
-                    
-
-        print ("mini maxi : ",mini , maxi)
-        outputNode = slicer.vtkMRMLScalarVolumeNode()
-        outputNode.SetAndObserveImageData(outputImage)
-        outputNode.SetName("SquareDifference")
-        slicer.mrmlScene.AddNode(outputNode)
-
-        # return outputNode
-
-
-    def mean(self, input1, input2):
-        # TODO : renvoyer la moyenne d'erreur entre les deux input
-        # Que faire quand ils n'ont pas la meme résolution ??
-
-        # https://discourse.itk.org/t/compute-a-mse-metric-for-a-fixed-and-moving-image-manual-registration/5161/3
-        imageData1 = input1.GetImageData()
-        imageData2 = input2.GetImageData()
-        dimensions = imageData1.GetDimensions()
-        numberOfScalarComponents = imageData1.GetNumberOfScalarComponents()
-
-        mean = 0
-
-        for z in range(dimensions[2]):
-            print("slice z = ", z)
-            for y in range(dimensions[1]):
-                for x in range(dimensions[0]):
-                    pixelIndex = [x, y, z, 0]
-                    pixelValue1 = imageData1.GetScalarComponentAsDouble(x, y, z, 0)
-                    pixelValue2 = imageData2.GetScalarComponentAsDouble(x, y, z, 0)
-
-                    mean = mean + abs(pixelValue1 - pixelValue2)
-
-        return mean/(dimensions[2]*dimensions[1]*dimensions[0])
-                    # Do something with the pixel value
-=======
     def select_roi(self, image: sitk.Image, threshold: int) -> sitk.Image:
         """
         Selects as ROI the largest connected component after a threshold.
@@ -235,7 +145,80 @@
         # Run the function.
         return function(*args, **kwargs)
 
->>>>>>> 48706df2
+    def mseDisplay(self, imageData1, imageData2):
+        # :DIRTY:Wissam: Add documentation and comments.
+        # :DIRTY:Wissam: Remove commented code.
+
+        dims1 = imageData1.GetImageData().GetDimensions()
+        dims2 = imageData2.GetImageData().GetDimensions()
+
+        if dims1 != dims2:
+            raise ValueError("Images must have the same dimensions")
+
+        outputImage = vtk.vtkImageData()
+        outputImage.SetDimensions(dims1)
+        outputImage.AllocateScalars(vtk.VTK_FLOAT, 1)
+
+        mini = 100000
+        maxi = 0
+        for z in range(dims1[2]):
+            print("z= ", z)
+            for y in range(dims1[1]):
+                for x in range(dims1[0]):
+                    pixel1 = imageData1.GetImageData().GetScalarComponentAsFloat(
+                        x, y, z, 0
+                    )
+                    pixel2 = imageData2.GetImageData().GetScalarComponentAsFloat(
+                        x, y, z, 0
+                    )
+                    diff = abs(pixel1 - pixel2)
+                    if diff < mini:
+                        mini = diff
+
+                    elif diff > maxi:
+                        maxi = diff
+                    outputImage.SetScalarComponentFromFloat(z, y, x, 0, diff)
+
+        print("mini maxi : ", mini, maxi)
+        outputNode = vtkMRMLScalarVolumeNode()
+        outputNode.SetAndObserveImageData(outputImage)
+        outputNode.SetName("SquareDifference")
+        mrmlScene.AddNode(outputNode)
+
+        # return outputNode
+
+    def mean(self, input1, input2):
+        # :DIRTY:Wissam: Add documentation and comments.
+        # :DIRTY:Wissam: Remove commented code.
+        # :DIRTY:Wissam: Explain link.
+
+        # :TODO:Wissam: renvoyer la moyenne d'erreur entre les deux input
+        # Que faire quand ils n'ont pas la meme résolution ??
+
+        # https://discourse.itk.org/t/compute-a-mse-metric-for-a-fixed-and-moving-image-manual-registration/5161/3
+        imageData1 = input1.GetImageData()
+        imageData2 = input2.GetImageData()
+        dimensions = imageData1.GetDimensions()
+
+        # :DIRTY:Wissam: Unused variable.
+        numberOfScalarComponents = imageData1.GetNumberOfScalarComponents()
+
+        mean = 0
+
+        for z in range(dimensions[2]):
+            print("slice z = ", z)
+            for y in range(dimensions[1]):
+                for x in range(dimensions[0]):
+                    # :DIRTY:Wissam: Unused variable.
+                    pixelIndex = [x, y, z, 0]
+                    pixelValue1 = imageData1.GetScalarComponentAsDouble(x, y, z, 0)
+                    pixelValue2 = imageData2.GetScalarComponentAsDouble(x, y, z, 0)
+
+                    mean = mean + abs(pixelValue1 - pixelValue2)
+
+        return mean / (dimensions[2] * dimensions[1] * dimensions[0])
+        # Do something with the pixel value
+
 
 class CustomRegistrationWidget(ScriptedLoadableModuleWidget):
     """
@@ -245,14 +228,7 @@
     def __init__(self, parent=None) -> None:
         ScriptedLoadableModuleWidget.__init__(self, parent)
 
-<<<<<<< HEAD
-    def printS():
-        print("on est la ")
-
-    def setup(self):
-=======
     def setup(self) -> None:
->>>>>>> 48706df2
         """
         Sets up the widget for the module by adding a welcome message to the layout.
         """
@@ -260,88 +236,6 @@
         # Initialize the widget.
         ScriptedLoadableModuleWidget.setup(self)
 
-<<<<<<< HEAD
-        welcome_label = qt.QLabel("Welcome .")
-        self.layout.addWidget(welcome_label)
-
-        path = '/home/wboussella/Documents/M2/pfe/pfe/src/CustomRegistration/UI/mse.ui'  # TODO
-
-        self.loadUI(path)
-
-    def loadUI(self, path):
-        self.uiWidget = slicer.util.loadUI(self.resourcePath(path))
-
-        """
-        Pour l'instant je n'utilise pas ma propre ui car je n'en ressent pas le besoin, mon interface est simple
-        """
-        # self.layout.addWidget(self.uiWidget)
-
-        # self.ui = slicer.util.childWidgetVariables(self.uiWidget)
-
-        # slicer.app.layoutManager().sliceWidget("Red").hide()
-        # slicer.app.layoutManager().sliceWidget("Yellow").hide()
-
-        # tuto suivi ici : https://docs.google.com/presentation/d/1JXIfs0rAM7DwZAho57Jqz14MRn2BIMrjB17Uj_7Yztc/edit#slide=id.g420896289_0251
-
-        # Premier input selector
-        parametersCollapsideButton = ctk.ctkCollapsibleButton()
-        parametersCollapsideButton.text = "param"
-        parametersFormLayout = qt.QFormLayout(parametersCollapsideButton)
-        self.layout.addWidget(parametersCollapsideButton)
-        self.inputSelector1 = slicer.qMRMLNodeComboBox()
-        self.inputSelector1.nodeTypes = ["vtkMRMLScalarVolumeNode"]
-        self.inputSelector1.selectNodeUponCreation = True
-        self.inputSelector1.addEnabled = False
-        self.inputSelector1.removeEnabled = False
-        self.inputSelector1.noneEnabled = False
-        self.inputSelector1.showHidden = False
-        self.inputSelector1.showChildNodeTypes = False
-        self.inputSelector1.setMRMLScene(slicer.mrmlScene)
-        self.inputSelector1.setToolTip("node 1")
-        parametersFormLayout.addRow("first volume : ", self.inputSelector1)
-
-        self.inputSelector2 = slicer.qMRMLNodeComboBox()
-        self.inputSelector2.nodeTypes = ["vtkMRMLScalarVolumeNode"]
-        self.inputSelector2.selectNodeUponCreation = True
-        self.inputSelector2.addEnabled = False
-        self.inputSelector2.removeEnabled = False
-        self.inputSelector2.noneEnabled = False
-        self.inputSelector2.showHidden = False
-        self.inputSelector2.showChildNodeTypes = False
-        self.inputSelector2.setMRMLScene(slicer.mrmlScene)
-        self.inputSelector2.setToolTip("node 2")
-        parametersFormLayout.addRow("second volume : ", self.inputSelector2)
-
-        print(self.inputSelector1.currentNode().GetImageData().GetScalarRange())
-        # inputImage = sitkUtils.PullVolumeFromSlicer(self.inputSelector1.currentNode())
-        
-        tensors = np.array( self.inputSelector1.currentNode().GetImageData().GetPointData().GetTensors())
-
-        function = CustomRegistrationLogic()
-        # mean = function.mean(slicer.util.getNode('T1'),slicer.util.getNode('T2'))
-
-        function.mseDisplay(slicer.util.getNode('T2'),slicer.util.getNode('T1'))
-        
-        # print("the mean is ",mean)
-        
-        # extent = self.inputSelector1.currentNode().GetImageData().GetExtent()
-        # idx = 0
-        # for k in range(extent[4], extent[5]+1):
-        #     for j in range(extent[2], extent[3]+1):
-        #         for i in range(extent[0], extent[1]+1):
-        #             print(idx)
-                    
-        #             idx += 1
-
-        
-    def onApplyButton(self):
-    # function = CustomRegistrationLogic()
-    # #TODO faire un switch dans le futur
-    # mean = function.mseDisplay(self.inputSelector1.currentNode(),self.inputSelector2.inputSelector1.currentNode())
-
-    # print("moyenne= : ",mean)
-        pass
-=======
         # Initialize the logic.
         self.logic = CustomRegistrationLogic()
         assert self.logic
@@ -969,5 +863,4 @@
         """
 
         # Remove the observers.
-        mrmlScene.RemoveObserver(self.observer_tag)
->>>>>>> 48706df2
+        mrmlScene.RemoveObserver(self.observer_tag)