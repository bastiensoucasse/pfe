"""
The Custom Registration module for Slicer provides the features for 3D images registration, based on the ITK library.
"""

import datetime
import os
import pickle
import unittest
from math import pi

import Elastix
import numpy as np
import scipy
import SimpleITK as sitk
import sitkUtils as su
import vtk
from ctk import ctkCollapsibleButton, ctkCollapsibleGroupBox, ctkComboBox
from Processes import Process, ProcessesLogic
from qt import (
    QCheckBox,
    QDialog,
    QDoubleSpinBox,
    QElapsedTimer,
    QFileDialog,
    QGroupBox,
    QHBoxLayout,
    QInputDialog,
    QLabel,
    QLineEdit,
    QMessageBox,
    QProgressBar,
    QPushButton,
    QSlider,
    QSpinBox,
    QTimer,
    QVBoxLayout,
)
from slicer import (
    app,
    modules,
    mrmlScene,
    util,
    vtkMRMLScalarVolumeDisplayNode,
    vtkMRMLScalarVolumeNode,
    vtkMRMLScene,
)
from slicer.ScriptedLoadableModule import (
    ScriptedLoadableModule,
    ScriptedLoadableModuleLogic,
    ScriptedLoadableModuleTest,
    ScriptedLoadableModuleWidget,
)

AXIS_MAP = {"x": 0, "y": 1, "z": 2}


class CustomRegistration(ScriptedLoadableModule):
    """
    Main class for the Custom Registration module used to define the module's metadata.
    """

    def __init__(self, parent) -> None:
        ScriptedLoadableModule.__init__(self, parent)

        self.parent.title = "CustomRegistration"
        self.parent.categories = ["PFE"]
        self.parent.dependencies = []
        self.parent.contributors = [
            "Wissam Boussella (Université de Bordeaux)",
            "Iantsa Provost (Université de Bordeaux)",
            "Bastien Soucasse (Université de Bordeaux)",
            "Tony Wolff (Université de Bordeaux)",
        ]
        self.parent.helpText = "This module provides features for 3D images registration, based on the ITK library."
        self.parent.acknowledgementText = "This project is supported and supervised by the reseacher and professor Fabien Baldacci (Université de Bordeaux)."


class CustomRegistrationLogic(ScriptedLoadableModuleLogic):
    """
    Logic class for the Custom Registration module used to define the module's algorithms.
    """

    def __init__(self) -> None:
        ScriptedLoadableModuleLogic.__init__(self)

    #
    # ROI SELECTION
    #

    def create_mask(
        self, volume: vtkMRMLScalarVolumeNode, threshold: int
    ) -> vtkMRMLScalarVolumeNode:
        """
        Creates a binary mask that selects the voxel of the image that are greater than the threshold.

        Parameters:
            volume: The VTK volume.
            threshold: The threshold value.

        Returns:
            The ROI binary mask as a VTK volume.
        """

        mask = self.sitk_to_vtk(
            sitk.BinaryThreshold(
                self.vtk_to_sitk(volume),
                lowerThreshold=threshold,
                upperThreshold=1000000,
            )
        )
        self.transfer_volume_metadata(volume, mask)
        return mask

    def select_roi(
        self, volume: vtkMRMLScalarVolumeNode, mask: vtkMRMLScalarVolumeNode
    ) -> vtkMRMLScalarVolumeNode:
        """
        Selects as ROI the largest connected component after a threshold.

        Parameters:
            volume: The VTK volume to select the ROI from.
            mask_volume: The ROI binary mask as a SimpleITK image.
            threshold: The threshold value.

        Returns:
            The VTK volume representing the ROI of the input volume.
        """

        # :COMMENT: Apply connected component filter.
        label_map = sitk.ConnectedComponent(self.vtk_to_sitk(mask))

        # :COMMENT: Find largest connected component.
        label_shape_stats = sitk.LabelShapeStatisticsImageFilter()
        label_shape_stats.Execute(label_map)
        max_size = 0
        largest_label = 1
        for label in range(1, label_shape_stats.GetNumberOfLabels() + 1):
            size = label_shape_stats.GetPhysicalSize(label)
            if size > max_size:
                max_size = size
                largest_label = label

        # :COMMENT: Use binary image of largest connected component as ROI.
        binary = sitk.BinaryThreshold(
            label_map, lowerThreshold=largest_label, upperThreshold=largest_label
        )

        # roi = self.sitk_to_vtk(sitk.Mask(self.vtk_to_sitk(volume), binary))
        roi = self.sitk_to_vtk(binary)
        self.transfer_volume_metadata(volume, roi)

        return roi

    #
    # CROPPING
    #

    def crop(
        self, volume: vtkMRMLScalarVolumeNode, start, end
    ) -> vtkMRMLScalarVolumeNode:
        """
        Crops a volume using the selected algorithm.

        Parameters:
            volume: The VTK volume to be cropped.
            start: The start point of the cropping region.
            end: The end point of the cropping region.

        Returns:
            The cropped VTK volume.
        """

        # :TODO:Iantsa: Delete former implementation when done with report.
        # crop_filter = sitk.ExtractImageFilter()
        # crop_filter.SetIndex(index)
        # crop_filter.SetSize(size)
        # cropped_image = crop_filter.Execute(image)
        # return cropped_image

        # :COMMENT: Ensure that the size is valid.
        crop_size = [end[i] - start[i] for i in range(len(start))]
        if not all(crop_size):
            return None

        # :COMMENT: Handles the autocropping offset too large.
        dims = volume.GetImageData().GetDimensions()
        for axis, i in AXIS_MAP.items():
            if start[i] < 0 or end[i] > dims[i]:
                raise AutocroppingValueError(
                    f"Offset {axis} too large.",
                    axis,
                )

        # :COMMENT: Convert the volume to a SimpleITK image.
        image = self.vtk_to_sitk(volume)

        # :COMMENT: Get the size of the original image.
        size = image.GetSize()

        # :COMMENT: Create a cropping filter.
        crop_filter = sitk.CropImageFilter()

        # :COMMENT: Set the lower and upper cropping indices
        crop_filter.SetLowerBoundaryCropSize(start)
        crop_filter.SetUpperBoundaryCropSize([size[i] - end[i] for i in range(3)])

        # :COMMENT: Crop the image.
        cropped_image = crop_filter.Execute(image)

        # :COMMENT: Convert the cropped SimpleITK image back to a VTK volume.
        cropped_volume = self.sitk_to_vtk(cropped_image)

        # :COMMENT: Transfer the initial volume metadata.
        self.transfer_volume_metadata(volume, cropped_volume)

        return cropped_volume

<<<<<<< HEAD
    def automatic_crop(
        self,
        volume: vtkMRMLScalarVolumeNode,
        roi: vtkMRMLScalarVolumeNode,
        margins,
    ) -> vtkMRMLScalarVolumeNode:
        """
        Crops a volume using the selected algorithm.

        Parameters:
            volume: The VTK volume to be cropped.
            roi: The VTK volume representing the ROI selection of the input volume.
            margins: The margin to add around the ROI selection.

        Returns:
            A tuple representing
                - The cropped VTK volume.
                - The start index of the cropping region.
                - The end index of the cropping region.
        """

        # :COMMENT: Get the pixel data array and dimensions of the image data.
        roi_image_data = roi.GetImageData()
        dims = roi_image_data.GetDimensions()

        # :COMMENT: Convert the pixel data array into a numpy array.
        pixel_data_array = vtk.util.numpy_support.vtk_to_numpy(
            roi_image_data.GetPointData().GetScalars()
        )
        # :TODO:Iantsa: Make sure the order is the right one for better optimization.
        pixel_data_array = pixel_data_array.reshape(dims, order="F")

        # :COMMENT: Ensure the selection is not empty.
        if not np.any(pixel_data_array):
            return None

        # :COMMENT: Get the bounds of the ROI.
        xyz = np.argwhere(pixel_data_array).T
        start = [int(np.min(i)) for i in xyz]
        end = [int(np.max(i)) for i in xyz]

        # :COMMENT Apply the margins along the ROI.
        for i in range(3):
            start[i] -= margins[i]
            end[i] += margins[i]

        return self.crop(volume, start, end), start, end
=======
    #
    # RESAMPLING
    #
>>>>>>> 20866811

    def resample(
        self,
        input_volume: vtkMRMLScalarVolumeNode,
        target_volume: vtkMRMLScalarVolumeNode,
    ) -> vtkMRMLScalarVolumeNode:
        """
        Resamples a volume selected as input to march a volume selected as target (dimensions, pixel size).

        Parameters:
            input_volume: The VTK volume selected as input volume.
            target_volume: The VTK volume selected as target volume.

        Returns:
            The resampled version of the input volume, matchin the target volume.
        """

        # :COMMENT: Use the default transform.
        transform = sitk.Transform()

        # :COMMENT: Use the default interpolation.
        interpolator = sitk.sitkLinear

        # :COMMENT: Resample the input image to match the reference image's size, spacing, and origin.
        resampled_volume = self.sitk_to_vtk(
            sitk.Resample(
                self.vtk_to_sitk(input_volume),
                self.vtk_to_sitk(target_volume),
                transform,
                interpolator,
            )
        )
        self.transfer_volume_metadata(input_volume, resampled_volume)
        resampled_volume.SetSpacing(target_volume.GetSpacing())
        return resampled_volume

    #
    # UTILITIES
    #

    def vtk_to_sitk(self, volume: vtkMRMLScalarVolumeNode) -> sitk.Image:
        """
        Converts a VTK volume into a SimpleITK image.

        Parameters:
            volume: The VTK volume to convert.

        Returns:
            The SimpleITK image.
        """

        volume_image_data = volume.GetImageData()
        np_array = vtk.util.numpy_support.vtk_to_numpy(volume_image_data.GetPointData().GetScalars())  # type: ignore
        np_array = np.reshape(np_array, volume_image_data.GetDimensions()[::-1])
        image = sitk.GetImageFromArray(np_array)
        return image

    def sitk_to_vtk(self, image: sitk.Image) -> vtkMRMLScalarVolumeNode:
        """
        Converts a SimpleITK image to a VTK volume.

        Parameters:
            image: The SimpleITK image to convert.

        Returns:
            The VTK volume.
        """

        np_array = sitk.GetArrayFromImage(image)
        volume_image_data = vtk.vtkImageData()
        volume_image_data.SetDimensions(np_array.shape[::-1])
        volume_image_data.AllocateScalars(vtk.VTK_FLOAT, 1)
        vtk_array = vtk.util.numpy_support.numpy_to_vtk(np_array.flatten())  # type: ignore
        volume_image_data.GetPointData().SetScalars(vtk_array)
        volume = vtkMRMLScalarVolumeNode()
        volume.SetAndObserveImageData(volume_image_data)
        return volume

    def transfer_volume_metadata(
        self,
        source_volume: vtkMRMLScalarVolumeNode,
        target_volume: vtkMRMLScalarVolumeNode,
    ) -> None:
        """
        Copies the metadata from the source volume to the target volume.

        Parameters:
            source_volume: The VTK volume to copy the metadata from.
            target_volume: The VTK volume to copy the metadata to.
        """

        # :COMMENT: Retrieve the metadata from the source volume.
        spacing = source_volume.GetSpacing()
        origin = source_volume.GetOrigin()
        ijk_to_ras_direction_matrix = vtk.vtkMatrix4x4()
        source_volume.GetIJKToRASDirectionMatrix(ijk_to_ras_direction_matrix)

        # :COMMENT: Apply the metadata to the target volume.
        target_volume.SetSpacing(spacing)
        target_volume.SetOrigin(origin)
        target_volume.SetIJKToRASDirectionMatrix(ijk_to_ras_direction_matrix)

    def difference_map(self, imageData1, imageData2, name, mode, sigma):
        dims1 = imageData1.GetImageData().GetDimensions()
        dims2 = imageData2.GetImageData().GetDimensions()
        if dims1 != dims2:
            raise ValueError("Images must have the same dimensions")

        volume_image_data1 = imageData1.GetImageData()
        np_array1 = vtk.util.numpy_support.vtk_to_numpy(
            volume_image_data1.GetPointData().GetScalars()
        )
        np_array1 = np.reshape(
            np_array1, volume_image_data1.GetDimensions()[::-1]
        ).astype(
            np.float  # type: ignore
        )

        volume_image_data2 = imageData2.GetImageData()
        np_array2 = vtk.util.numpy_support.vtk_to_numpy(
            volume_image_data2.GetPointData().GetScalars()
        )
        np_array2 = np.reshape(
            np_array2, volume_image_data2.GetDimensions()[::-1]
        ).astype(
            np.float  # type: ignore
        )

        # outputNode = outputNode.astype(np.float)

        if mode == "gradient":
            #:COMMENT: Compute the gradient of each image
            grad_x1, grad_y1, grad_z1 = np.gradient(np_array1)
            grad_x2, grad_y2, grad_z2 = np.gradient(np_array2)

            #:COMMENT:  Compute the difference of the gradient
            outputNode = (
                np.abs(grad_x1 - grad_x2)
                + np.abs(grad_y1 - grad_y2)
                + np.abs(grad_z1 - grad_z2)
            )
        elif mode == "absolute":
            outputNode = np.abs(np_array1 - np_array2).astype(np.float)  # type: ignore
        else:
            raise ValueError("Invalid mode. Mode must be 'gradient' or 'absolute'.")

        if sigma >= 3:
            #:COMMENT: Apply a sigma*sigma*sigma blur with zero padding to outputNode
            kernel = np.ones((sigma, sigma, sigma)) / (
                np.sum(np.ones((sigma, sigma, sigma))) + 1e-8
            )
            outputNode = scipy.ndimage.convolve(
                outputNode, kernel, mode="constant", cval=0.0
            )
        # #:COMMENT:  Normalize the difference
        outputNode = outputNode / np.linalg.norm(outputNode)

        #:COMMENT:  Create a new volume node for the output
        volume_image_data = vtk.vtkImageData()
        volume_image_data.SetDimensions(outputNode.shape[::-1])
        volume_image_data.AllocateScalars(vtk.VTK_FLOAT, 1)
        vtk_array = vtk.util.numpy_support.numpy_to_vtk(outputNode.flatten())
        volume_image_data.GetPointData().SetScalars(vtk_array)
        volume = vtkMRMLScalarVolumeNode()

        #:COMMENT:  Transfer metadata from the first input image data to the output volume node
        self.transfer_volume_metadata(imageData1, volume)
        volume.SetName(name)
        volume.SetAndObserveImageData(volume_image_data)

        #:COMMENT: Compute the mean of the difference
        mean_difference = np.mean(outputNode)

        return volume, mean_difference


class CustomRegistrationWidget(ScriptedLoadableModuleWidget):
    """
    Widget class for the Custom Registration module used to define the module's panel interface.
    """

    def __init__(self, parent=None) -> None:
        ScriptedLoadableModuleWidget.__init__(self, parent)

    def setup(self) -> None:
        """
        Sets up the widget for the module.
        """

        # :COMMENT: Initialize the widget.
        ScriptedLoadableModuleWidget.setup(self)

        # :COMMENT: Initialize the logic.
        self.logic = CustomRegistrationLogic()
        assert self.logic

        # :COMMENT: Hide the useless widgets.
        util.setApplicationLogoVisible(False)
        util.setModulePanelTitleVisible(False)
        util.setModuleHelpSectionVisible(False)
<<<<<<< HEAD
        # util.setDataProbeVisible(False)
=======

        # :COMMENT: Load the panel UI.
        self.panel = util.loadUI(self.resourcePath("UI/Panel.ui"))
        assert self.panel
>>>>>>> 20866811

        # :COMMENT: Apply the color palette to the panel.
        self.panel.setPalette(util.mainWindow().palette)

        # :COMMENT: Insert the panel UI into the layout.
        self.layout.addWidget(self.panel)

        # :COMMENT: Collapse all the collapsible buttons.
        collapsible_buttons = self.panel.findChildren(ctkCollapsibleButton)
        for collapsible_widget in collapsible_buttons:
            collapsible_widget.collapsed = True

        # :COMMENT: Initialize the volume list.
        self.volumes = []

        # :COMMENT: Set up the input/target volume architecture.
        self.setup_input_volume()
        self.setup_target_volume()
        self.difference_map = None

        # :COMMENT: Set up the module regions.
        self.setup_view()
        self.setup_pascal_only_mode()
        self.setup_roi_selection()
        self.setup_cropping()
        self.setup_automatic_cropping()
        self.setup_resampling()
        self.setup_registration()
        self.setup_difference_map()
        self.setup_plugin_loading()

        # :COMMENT: Add observer to update combobox when new volume is added to MRML Scene.
        self.scene_observers = [
            mrmlScene.AddObserver(vtkMRMLScene.NodeAddedEvent, self.update),
            mrmlScene.AddObserver(vtkMRMLScene.NodeRemovedEvent, self.update),
            # :TODO:Bastien: Add observer for volume modified event.
        ]

        # :COMMENT: Launch the first volume list update.
        self.update_allowed = True
        self.update()

    def cleanup(self) -> None:
        """
        Cleans up the module from any observer.
        """

        for observer in self.scene_observers:
            mrmlScene.RemoveObserver(observer)

        self.reset()

    def reset(self) -> None:
        """
        Resets all parameters to their default values.
        """

        # Reset the input/target volume architecture.
        self.reset_input_volume()
        self.reset_target_volume()

        # Reset the module regions.
        self.reset_view()
        self.reset_pascal_only_mode()
        self.reset_roi_selection()
        self.reset_cropping()
        self.reset_resampling()
        self.reset_registration()
        self.reset_difference_map()
        self.reset_plugin_loading()

    def update(self, caller=None, event=None) -> None:
        """
        Updates the list of volumes, the view, and the panel, as well as the different module regions accordingly.

        Parameters:
            caller: The widget calling this method.
            event: The event that triggered this method.
        """

        if not self.update_allowed:
            return

        def update_volume_list() -> None:
            """
            Updates the list of volumes by retrieving the volumes that are not ROI masks in the scene.
            """

            self.volumes = [
                volume
                for volume in mrmlScene.GetNodesByClass("vtkMRMLScalarVolumeNode")
                if not volume.GetName().endswith("ROI Mask")
                and not volume.GetName().endswith("ROI Volume")
            ]

        def update_panel(variation: str = "all") -> None:
            """
            Updates the elements from the panel such as the volume combo boxes and their information labels (dimensions and spacing).

            Parameters:
                variation: Either "input", "target", or "all".
            """

            # :COMMENT: Ensure the variation is valid.
            assert variation in ["input", "target", "all"]

            # :COMMENT: Handle the "all" variation.
            if variation == "all":
                update_panel("input")
                update_panel("target")
                return

            # :COMMENT: Define the combo boxes.
            volume_combo_box = self.get_ui(
                ctkComboBox, f"{variation.capitalize()}VolumeComboBox"
            )
            volume_dimensions_value_label = self.get_ui(
                QLabel, f"{variation.capitalize()}VolumeDimensionsValueLabel"
            )
            volume_spacing_value_label = self.get_ui(
                QLabel, f"{variation.capitalize()}VolumeSpacingValueLabel"
            )

            # :COMMENT: Reset the volume combo box.
            volume_combo_box.clear()

            # :COMMENT: Add the available volumes to the combo box.
            for i in range(len(self.volumes)):
                volume = self.volumes[i]
                volume_combo_box.addItem(volume.GetName())

            # :COMMENT: Add the utility options to the combo box.
            volume_combo_box.addItem("Rename current volume…")
            volume_combo_box.addItem("Delete current volume…")

            # :COMMENT: Retrieve the volume and its index.
            if variation == "input":
                volume = self.input_volume
                volume_index = self.input_volume_index
            else:
                volume = self.target_volume
                volume_index = self.target_volume_index

            # :COMMENT: Reset the combo box if volume is None.
            if not volume:
                volume_combo_box.setCurrentIndex(-1)
                volume_dimensions_value_label.setText("…")
                return

            # :COMMENT: Set the combo box position.
            volume_combo_box.setCurrentIndex(volume_index)

            # :COMMENT: Display the dimensions.
            volume_dimensions = volume.GetImageData().GetDimensions()
            volume_dimensions_value_label.setText(
                "{} x {} x {}".format(
                    volume_dimensions[0],
                    volume_dimensions[1],
                    volume_dimensions[2],
                )
            )

            # :COMMENT: Display the spacing.
            volume_spacing = volume.GetSpacing()
            volume_spacing_value_label.setText(
                "{:.1f} x {:.1f} x {:.1f}".format(
                    volume_spacing[0],
                    volume_spacing[1],
                    volume_spacing[2],
                )
            )

        # :COMMENT: Update the in-memory volume list and the associated panel elements.
        update_volume_list()
        update_panel()

        # :COMMENT: Update the module regions.
        self.update_view()
        self.update_pascal_only_mode()
        self.update_roi_selection()
        self.update_cropping()
        self.update_resampling()
        self.update_plugin_loading()

    #
    # INPUT VOLUME
    #

    def setup_input_volume(self) -> None:
        """
        Sets up the input volume architecture by initializing the data and retrieving the UI widgets.
        """

        # :COMMENT: Retreive the input volume combo box.
        self.input_volume_combo_box = self.get_ui(ctkComboBox, "InputVolumeComboBox")

        # :COMMENT: Initialize the input volume.
        self.input_volume = None
        self.input_volume_index = None

        def on_input_volume_combo_box_changed(index: int) -> None:
            """
            Handles change of input volume with options.

            Called when an item in an input volume combobox is selected.

            Parameters:
                index: The input volume index.
            """

            OPTIONS = ["Delete current volume…", "Rename current volume…"]

            # :COMMENT: Retrieve the selection text.
            name = self.input_volume_combo_box.currentText

            # :COMMENT: Handle the different options.
            if name in OPTIONS:
                # :COMMENT: Ensure that there is at least one volume imported.
                if len(self.volumes) < 1:
                    self.update()
                    self.display_error_message("No volumes imported.")
                    return

                # :COMMENT: Ensure that a volume is selected as input.
                if not self.input_volume:
                    self.update()
                    self.display_error_message("Please select a volume first.")
                    return

                if name == "Rename current volume…":
                    self.rename_input_volume()
                    return

                if name == "Delete current volume…":
                    self.delete_input_volume()
                    return

            # :COMMENT: Select the volume at specified index otherwise.
            self.choose_input_volume(index)

        # :COMMENT: Connect the input volume combo box.
        self.input_volume_combo_box.activated.connect(on_input_volume_combo_box_changed)

    def reset_input_volume(self) -> None:
        """
        Resets the input volume to None.
        """

        # :COMMENT: Reset the input volume.
        self.choose_input_volume()

    def choose_input_volume(self, index: int = -1) -> None:
        """
        Selects an input volume.
        """

        if index < 0:
            self.input_volume = None
            self.input_volume_index = None
            assert not self.input_volume
        else:
            self.input_volume = self.volumes[index]
            self.input_volume_index = index
            assert self.input_volume
        self.update()

    def rename_input_volume(self) -> None:
        """
        Loads the renaming feature with a minimal window.
        """

        # :COMMENT: Define the handler.
        def rename_volume_handler(result) -> None:
            """
            Applies the renaming of the input volume.

            Parameters:
                result: The result of the input dialog.
            """

            if result == QDialog.Accepted:
                # :COMMENT: Ensure that a volume is input.
                assert self.input_volume

                # :COMMENT: Retrieve the new name and apply it.
                new_name = self.renaming_input_dialog.textValue()
                self.input_volume.SetName(new_name)

                # :COMMENT: Log the renaming.
                print(
                    f'"{self.renaming_old_name}" has been renamed to "{self.input_volume.GetName()}".'
                )

            # :DIRTY:Bastien: Find a way to add modified node event observer in the setup.
            self.update()

        # :COMMENT: Ensure that a volume is selected as input.
        assert self.input_volume

        # :COMMENT: Save the old name for logging.
        self.renaming_old_name = self.input_volume.GetName()

        # :COMMENT: Open an input dialog for the new name.
        self.renaming_input_dialog = QInputDialog(None)
        self.renaming_input_dialog.setWindowTitle("Rename Volume")
        self.renaming_input_dialog.setLabelText("Enter the new name:")
        self.renaming_input_dialog.setModal(True)
        self.renaming_input_dialog.setTextValue(self.input_volume.GetName())
        self.renaming_input_dialog.finished.connect(rename_volume_handler)
        self.renaming_input_dialog.show()

    def delete_input_volume(self) -> None:
        """
        Deletes the current input volume.
        """

        assert self.input_volume
        volume = self.input_volume
        if self.input_volume_index == self.target_volume_index:
            self.reset_target_volume()
        self.reset_input_volume()
        self.update_allowed = False
        mrmlScene.RemoveNode(volume)
        self.update_allowed = True
        print(f'"{volume.GetName()}" has been deleted.')
        volume = None

    #
    # TARGET VOLUME
    #

    def setup_target_volume(self) -> None:
        """
        Sets up the target volume architecture by initializing the data and retrieving the UI widgets.
        """

        # :COMMENT: Retreive the target volume combo box.
        self.target_volume_combo_box = self.get_ui(ctkComboBox, "TargetVolumeComboBox")

        # :COMMENT: Initialize the target volume.
        self.target_volume = None
        self.target_volume_index = None

        def on_target_volume_combo_box_changed(index: int) -> None:
            """
            Handles change of target volume with options.

            Called when an item in a target volume combobox is selected.

            Parameters:
                index: The target volume index.
            """

            OPTIONS = ["Delete current volume…", "Rename current volume…"]

            # :COMMENT: Retrieve the selection text.
            name = self.target_volume_combo_box.currentText

            # :COMMENT: Handle the different options.
            if name in OPTIONS:
                # :COMMENT: Ensure that there is at least one volume imported.
                if len(self.volumes) < 1:
                    self.update()
                    self.display_error_message("No volumes imported.")
                    return

                # :COMMENT: Ensure that a volume is selected as target.
                if not self.target_volume:
                    self.update()
                    self.display_error_message("Please select a volume first.")
                    return

                if name == "Rename current volume…":
                    self.rename_target_volume()
                    return

                if name == "Delete current volume…":
                    self.delete_target_volume()
                    return

            # :COMMENT: Select the volume at specified index otherwise.
            self.choose_target_volume(index)

        # :COMMENT: Connect the target volume combo box.
        self.target_volume_combo_box.activated.connect(
            on_target_volume_combo_box_changed
        )

    def reset_target_volume(self) -> None:
        """
        Resets the target volume to None.
        """

        # :COMMENT: Clear the view (top visualization).
        self.choose_target_volume()

    def choose_target_volume(self, index: int = -1) -> None:
        """
        Selects an target volume.
        """

        if index < 0:
            self.target_volume = None
            self.target_volume_index = None
            assert not self.target_volume
        else:
            self.target_volume = self.volumes[index]
            self.target_volume_index = index
            assert self.target_volume
        self.update()

    def rename_target_volume(self) -> None:
        """
        Loads the renaming feature with a minimal window.
        """

        # :COMMENT: Define the handler.
        def rename_volume_handler(result) -> None:
            """
            Applies the renaming of the target volume.

            Parameters:
                result: The result of the target dialog.
            """

            if result == QDialog.Accepted:
                # :COMMENT: Ensure that a volume is target.
                assert self.target_volume

                # :COMMENT: Retrieve the new name and apply it.
                new_name = self.renaming_target_dialog.textValue()
                self.target_volume.SetName(new_name)

                # :COMMENT: Log the renaming.
                print(
                    f'"{self.renaming_old_name}" has been renamed to "{self.target_volume.GetName()}".'
                )

            # :DIRTY:Bastien: Find a way to add modified node event observer in the setup.
            self.update()

        # :COMMENT: Ensure that a volume is selected as target.
        assert self.target_volume

        # :COMMENT: Save the old name for logging.
        self.renaming_old_name = self.target_volume.GetName()

        # :COMMENT: Open an target dialog for the new name.
        self.renaming_target_dialog = QInputDialog(None)
        self.renaming_target_dialog.setWindowTitle("Rename Volume")
        self.renaming_target_dialog.setLabelText("Enter the new name:")
        self.renaming_target_dialog.setModal(True)
        self.renaming_target_dialog.setTextValue(self.target_volume.GetName())
        self.renaming_target_dialog.finished.connect(rename_volume_handler)
        self.renaming_target_dialog.show()

    def delete_target_volume(self) -> None:
        """
        Deletes the current target volume.
        """

        assert self.target_volume
        volume = self.target_volume
        if self.target_volume_index == self.input_volume_index:
            self.reset_input_volume()
        self.reset_target_volume()
        self.update_allowed = False
        mrmlScene.RemoveNode(volume)
        self.update_allowed = True
        print(f'"{volume.GetName()}" has been deleted.')
        volume = None

    #
    # VIEW INTERFACE
    #

    def setup_view(self) -> None:
        """
        Sets up the view by retrieving the 2D views.
        """

        VIEWS = ["Red", "Green", "Yellow"]

        # :COMMENT: List of vtkMRMLSliceCompositeNode objects that provide an interface for manipulating the properties of a slice composite node.
        self.slice_composite_nodes = []

        # :COMMENT: List of vtkMRMLSliceLogic objects that provide logic for manipulating a slice view of a volume.
        self.slice_logic = []

        # :COMMENT: Retrieve the objects for each view.
        for i in range(len(VIEWS)):
            self.slice_composite_nodes.append(
                mrmlScene.GetNodeByID(f"vtkMRMLSliceCompositeNode{VIEWS[i]}")
            )
            assert self.slice_composite_nodes[i]

            self.slice_logic.append(
                app.layoutManager().sliceWidget(VIEWS[i]).sliceLogic()
            )
            assert self.slice_logic[i]

        # :COMMENT: Initialize the view.
        self.reset_view()

    def reset_view(self) -> None:
        """
        Resets the view by clearing the 2D views.
        """

        # :COMMENT: Clear each of the slice composite nodes.
        for i in range(len(self.slice_composite_nodes)):
            slice_node = self.slice_logic[i].GetSliceNode()
            slice_node.SetOrientationToAxial()

        # :COMMENT: Update the slice composite nodes.
        self.update_view()

    def update_view(self) -> None:
        """
        Updates the view by setting all the 2D views to their volume, or to blank if there is no volume assigned.
        """

        # :COMMENT: Update the input view.
        if self.input_volume:
            self.update_specific_view(
                0,
                self.input_volume,
                mask=self.input_foreground_volume,
            )
        else:
            self.update_specific_view(0, None)

        # :COMMENT: Update the target view.
        if self.target_volume:
            self.update_specific_view(
                1,
                self.target_volume,
                mask=self.target_foreground_volume,
            )
        else:
            self.update_specific_view(1, None)

        # :COMMENT: Update the difference map view.
        if self.difference_map:
            self.update_specific_view(
                2,
                self.difference_map,
            )
        else:
            self.update_specific_view(2, None)

    def update_specific_view(
        self,
        view_id: int,
        volume: vtkMRMLScalarVolumeNode,
        mask: vtkMRMLScalarVolumeNode = None,
    ) -> None:
        """
        Updates a given 2D view with the given volume and mask if needed.

        Parameters:
            view_id: The 2D view ID.
            volume: The given volume.
            mask: The given mask.
        """

        # :COMMENT: Set to blank if no volume.
        if not volume:
            self.slice_composite_nodes[view_id].SetBackgroundVolumeID("")
            self.slice_composite_nodes[view_id].SetForegroundVolumeID("")
            return

        # :COMMENT: Display the selected volume.
        self.slice_composite_nodes[view_id].SetBackgroundVolumeID(volume.GetID())
        if mask:
            self.slice_composite_nodes[view_id].SetForegroundVolumeID(mask.GetID())
            self.slice_composite_nodes[view_id].SetForegroundOpacity(0.5)

        # :COMMENT: Scale the view to the volumes.
        self.slice_logic[view_id].FitSliceToAll()

    #
    # PASCAL-ONLY MODE
    #

    def setup_pascal_only_mode(self) -> None:
        """
        …
        """

        # :COMMENT: Retrieve the Pascal-only mode checkbox.
        self.pascal_only_mode_checkbox = self.get_ui(
            QCheckBox, "PascalOnlyModeCheckBox"
        )
        self.pascal_only_mode_checkbox.clicked.connect(self.update_pascal_only_mode)

        # :COMMENT: Retrieve the 3D widget.
        self.three_dimension_widget = app.layoutManager().threeDWidget(0)
        assert self.three_dimension_widget

        # :COMMENT: Retrieve the rendering logic.
        self.rendering_logic = modules.volumerendering.logic()
        assert self.rendering_logic

        # :COMMENT: Initialize the rendering dispplay node.
        self.rendering_display_node = None

        # :COMMENT: Initialize the Pascal-only mode.
        self.reset_pascal_only_mode()

    def reset_pascal_only_mode(self) -> None:
        """
        …
        """

        # :COMMENT: Uncheck the Pascal-only mode checkbox and update the Pascal-only mode.
        self.pascal_only_mode_checkbox.setChecked(False)
        self.update_pascal_only_mode()

    def update_pascal_only_mode(self) -> None:
        """
        …
        """

        # :COMMENT: Remove any volume from the 3D view.
        if self.rendering_display_node:
            self.update_allowed = False
            mrmlScene.RemoveNode(self.rendering_display_node)
            self.rendering_display_node = None
            self.update_allowed = True

        # :COMMENT: If Pascal-only mode is disabled, hide the 3D widget and return.
        if not self.pascal_only_mode_checkbox.isChecked():
            self.three_dimension_widget.setVisible(False)
            return

        # :COMMENT: Display the 3D widget.
        self.three_dimension_widget.setVisible(True)

        # :COMMENT: Display the input volume into the 3D view.
        if self.input_volume:
            self.update_allowed = False
            self.rendering_display_node = (
                self.rendering_logic.CreateVolumeRenderingDisplayNode()
            )
            self.rendering_display_node.UnRegister(self.rendering_logic)
            self.rendering_display_node.SetName(
                "CustomRegistrationRenderingDisplayNode"
            )
            mrmlScene.AddNode(self.rendering_display_node)
            self.input_volume.AddAndObserveDisplayNodeID(
                self.rendering_display_node.GetID()
            )
            self.rendering_logic.UpdateDisplayNodeFromVolumeNode(
                self.rendering_display_node, self.input_volume
            )
            self.update_allowed = True

    #
    # ROI SELECTION
    #

    def setup_roi_selection(self) -> None:
        """
        …
        """

        # :COMMENT: Create a color table node that assigns the ROI mask to red.
        self.red_color_table_node = mrmlScene.AddNewNodeByClass("vtkMRMLColorTableNode")
        self.red_color_table_node.SetTypeToUser()
        self.red_color_table_node.SetNumberOfColors(2)
        self.red_color_table_node.SetColor(0, 0.0, 0.0, 0.0, 0.0)
        self.red_color_table_node.SetColor(1, 1.0, 0.0, 0.0, 1.0)

        # :COMMENT: Create a color table node that assigns the ROI volume to green.
        self.green_color_table_node = mrmlScene.AddNewNodeByClass(
            "vtkMRMLColorTableNode"
        )
        self.green_color_table_node.SetTypeToUser()
        self.green_color_table_node.SetNumberOfColors(2)
        self.green_color_table_node.SetColor(0, 0.0, 0.0, 0.0, 0.0)
        self.green_color_table_node.SetColor(1, 0.0, 1.0, 0.0, 1.0)

        # :COMMENT: Get the collapsible button.
        self.roi_selection_collapsible_button = self.get_ui(
            ctkCollapsibleButton, "ROISelectionCollapsibleWidget"
        )
        self.roi_selection_collapsible_button.clicked.connect(
            lambda: self.update_roi_selection()
        )

        # :COMMENT: Connect the input ROI selection threshold slider.
        self.input_mask_selection_threshold_slider = self.get_ui(
            QSlider, "InputROISelectionThresholdSlider"
        )
        self.input_mask_selection_threshold_slider.valueChanged.connect(
            lambda: self.update_roi_selection("input")
        )
        self.input_mask_selection_threshold_value_label = self.get_ui(
            QLabel, "InputROISelectionThresholdValueLabel"
        )

        # :COMMENT: Connect the target ROI selection threshold slider.
        self.target_mask_selection_threshold_slider = self.get_ui(
            QSlider, "TargetROISelectionThresholdSlider"
        )
        self.target_mask_selection_threshold_slider.valueChanged.connect(
            lambda: self.update_roi_selection("target")
        )
        self.target_mask_selection_threshold_value_label = self.get_ui(
            QLabel, "TargetROISelectionThresholdValueLabel"
        )

        # :COMMENT: Get the ROI selection button.
        self.roi_selection_button = self.get_ui(QPushButton, "ROISelectionButton")
        self.roi_selection_button.clicked.connect(self.select_roi)

        # :COMMENT: Create an empty dictionary in which each ROI mask will be store for a specific volume.
        self.volume_roi_map = {}

        # :COMMENT: Initialize the ROI selection.
        self.input_foreground_volume = None
        self.target_foreground_volume = None
        self.roi_selection_preview_allowed = True
        self.reset_roi_selection()

    def reset_roi_selection(self) -> None:
        """
        …
        """

        # :COMMENT: Reset the ROI selection threshold values.
        self.roi_selection_preview_allowed = False
        self.input_mask_selection_threshold_slider.setValue(0)
        self.target_mask_selection_threshold_slider.setValue(0)
        self.cropping_preview_allowed = True
        self.roi_selection_collapsible_button.collapsed = True

        # :COMMENT: Update the ROI selection.
        self.update_roi_selection()

    def update_roi_selection(self, variation: str = "all") -> None:
        """
        …
        """

        assert variation in ["input", "target", "all"]

        if variation == "all":
            self.update_roi_selection("input")
            self.update_roi_selection("target")

        # :COMMENT: Initialize the threshold value.
        threshold = 0

        # :COMMENT: Update the input threshold value.
        if variation == "input":
            self.slice_composite_nodes[0].SetForegroundVolumeID("")

            if self.input_volume:
                range = self.input_volume.GetImageData().GetScalarRange()
            else:
                range = (0, 255)
            self.roi_selection_preview_allowed = False
            self.input_mask_selection_threshold_slider.setMinimum(range[0])
            self.input_mask_selection_threshold_slider.setMaximum(range[1])
            self.roi_selection_preview_allowed = True

            threshold = self.input_mask_selection_threshold_slider.value
            self.input_mask_selection_threshold_value_label.setText(int(threshold))

        # :COMMENT: Update the target threshold value.
        if variation == "target":
            self.slice_composite_nodes[1].SetForegroundVolumeID("")

            if self.target_volume:
                range = self.target_volume.GetImageData().GetScalarRange()
            else:
                range = (0, 255)
            self.roi_selection_preview_allowed = False
            self.target_mask_selection_threshold_slider.setMinimum(range[0])
            self.target_mask_selection_threshold_slider.setMaximum(range[1])
            self.roi_selection_preview_allowed = True

            threshold = self.target_mask_selection_threshold_slider.value
            self.target_mask_selection_threshold_value_label.setText(int(threshold))

        if self.roi_selection_preview_allowed:
            if self.roi_selection_collapsible_button.isChecked():
                self.preview_roi_selection(variation)
            else:
                self.display_roi(variation)

    def preview_roi_selection(self, variation: str = "all") -> None:
        """
        …
        """

        assert variation in ["input", "target", "all"]

        if variation == "all":
            self.preview_roi_selection("input")
            self.preview_roi_selection("target")

        # :COMMENT: Set the update rule to blocked.
        self.update_allowed = False

        if variation == "input":
            # :COMMENT: Remove the previous input mask if needed.
            if self.input_foreground_volume:
                mrmlScene.RemoveNode(self.input_foreground_volume)
                self.input_foreground_volume = None

            # :COMMENT: Ensure the input volume is not None.
            if not self.input_volume:
                self.update_allowed = True
                return

            # :COMMENT: Call the ROI selection algorithm.
            threshold = self.input_mask_selection_threshold_slider.value
            self.input_foreground_volume = self.logic.create_mask(
                self.input_volume, threshold
            )

            # :COMMENT: Get or create the mask display node.
            mask_display_node = self.input_foreground_volume.GetDisplayNode()
            if not mask_display_node:
                mask_display_node = vtkMRMLScalarVolumeDisplayNode()
                mrmlScene.AddNode(mask_display_node)
                self.input_foreground_volume.SetAndObserveDisplayNodeID(
                    mask_display_node.GetID()
                )

            # :COMMENT: Assign the color map to the mask display.
            mask_display_node.SetAndObserveColorNodeID(
                self.red_color_table_node.GetID()
            )

            # :COMMENT: Add the mask to the scene to visualize it.
            self.input_foreground_volume.SetName(
                f"{self.input_volume.GetName()} ROI Mask"
            )
            mrmlScene.AddNode(self.input_foreground_volume)

            # :COMMENT: Set the update rule to allowed.
            self.update_specific_view(
                0, self.input_volume, self.input_foreground_volume
            )

        if variation == "target":
            # :COMMENT: Remove the previous target mask if needed.
            if self.target_foreground_volume:
                mrmlScene.RemoveNode(self.target_foreground_volume)
                self.target_foreground_volume = None

            # :COMMENT: Ensure the input volume is not None.
            if not self.target_volume:
                self.update_allowed = True
                return

            # :COMMENT: Retrieve the threshold value.
            threshold = self.target_mask_selection_threshold_slider.value

            # :COMMENT: Call the ROI selection algorithm.
            self.target_foreground_volume = self.logic.create_mask(
                self.target_volume, threshold
            )

            # :COMMENT: Get or create the mask display node.
            mask_display_node = self.target_foreground_volume.GetDisplayNode()
            if not mask_display_node:
                mask_display_node = vtkMRMLScalarVolumeDisplayNode()
                mrmlScene.AddNode(mask_display_node)
                self.target_foreground_volume.SetAndObserveDisplayNodeID(
                    mask_display_node.GetID()
                )

            # :COMMENT: Assign the color map to the mask display.
            mask_display_node.SetAndObserveColorNodeID(
                self.red_color_table_node.GetID()
            )

            # :COMMENT: Add the mask to the scene to visualize it.
            self.target_foreground_volume.SetName(
                f"{self.target_volume.GetName()} ROI Mask"
            )
            mrmlScene.AddNode(self.target_foreground_volume)

            # :COMMENT: Set the update rule to allowed.
            self.update_specific_view(
                1, self.target_volume, self.target_foreground_volume
            )

        # :COMMENT: Set the update rule to allowed.
        self.update_allowed = True

    def display_roi(self, variation: str = "all") -> None:
        """
        Displays the ROI volume in green.
        """

        assert variation in ["input", "target", "all"]

        if variation == "all":
            self.display_roi("input")
            self.display_roi("target")

        # :COMMENT: Set the update rule to blocked.
        self.update_allowed = False

        if variation == "input":
            # :COMMENT: Remove the previous input ROI if needed.
            if self.input_foreground_volume:
                mrmlScene.RemoveNode(self.input_foreground_volume)
                self.input_foreground_volume = None

            # :COMMENT: Ensure the target volume is not None.
            if not self.input_volume:
                self.update_allowed = True
                return

            # :COMMENT: Ensure the volume has ROI.
            if self.input_volume.GetName() not in self.volume_roi_map:
                self.update_allowed = True
                return

            # :COMMENT: Retrieve the ROI volume.
            self.input_foreground_volume = self.volume_roi_map[
                self.input_volume.GetName()
            ]

            # :COMMENT: Get or create the ROI display node.
            roi_display_node = self.input_foreground_volume.GetDisplayNode()
            if not roi_display_node:
                roi_display_node = vtkMRMLScalarVolumeDisplayNode()
                mrmlScene.AddNode(roi_display_node)
                self.input_foreground_volume.SetAndObserveDisplayNodeID(
                    roi_display_node.GetID()
                )

            # :COMMENT: Assign the color map to the ROI display.
            roi_display_node.SetAndObserveColorNodeID(
                self.green_color_table_node.GetID()
            )

            # :COMMENT: Add the ROI to the scene to visualize it.
            self.input_foreground_volume.SetName(
                f"{self.input_volume.GetName()} ROI Volume"
            )
            mrmlScene.AddNode(self.input_foreground_volume)

            # :COMMENT: Set the update rule to allowed.
            self.update_specific_view(
                0, self.input_volume, self.input_foreground_volume
            )

        if variation == "target":
            # :COMMENT: Remove the previous target ROI if needed.
            if self.target_foreground_volume:
                mrmlScene.RemoveNode(self.target_foreground_volume)
                self.target_foreground_volume = None

            # :COMMENT: Ensure the target volume is not None.
            if not self.target_volume:
                self.update_allowed = True
                return

            # :COMMENT: Ensure the volume has ROI.
            if self.target_volume.GetName() not in self.volume_roi_map:
                self.update_allowed = True
                return

            # :COMMENT: Retrieve the ROI volume.
            self.target_foreground_volume = self.volume_roi_map[
                self.target_volume.GetName()
            ]

            # :COMMENT: Get or create the ROI display node.
            roi_display_node = self.target_foreground_volume.GetDisplayNode()
            if not roi_display_node:
                roi_display_node = vtkMRMLScalarVolumeDisplayNode()
                mrmlScene.AddNode(roi_display_node)
                self.target_foreground_volume.SetAndObserveDisplayNodeID(
                    roi_display_node.GetID()
                )

            # :COMMENT: Assign the color map to the ROI display.
            roi_display_node.SetAndObserveColorNodeID(
                self.green_color_table_node.GetID()
            )

            # :COMMENT: Add the ROI to the scene to visualize it.
            self.target_foreground_volume.SetName(
                f"{self.target_volume.GetName()} ROI Volume"
            )
            mrmlScene.AddNode(self.target_foreground_volume)

            # :COMMENT: Set the update rule to allowed.
            self.update_specific_view(
                1, self.target_volume, self.target_foreground_volume
            )

        # :COMMENT: Set the update rule to allowed.
        self.update_allowed = True

    def select_roi(self) -> None:
        """
        …
        """

        # :COMMENT: Ensure that a volume is selected.
        if not self.input_volume and not self.target_volume:
            self.display_error_message(
                "Please select a volume (input, target, or both) to select a ROI from."
            )
            return

        if self.input_volume:
            # :COMMENT: Retrieve the name of the selected input volume.
            name = self.input_volume.GetName()

            # :COMMENT: Compute missing mask if needed.
            if not self.input_foreground_volume:
                self.input_foreground_volume = self.logic.create_mask(
                    self.input_volume, self.input_mask_selection_threshold_slider.value
                )

            # :COMMENT: Compute and save the ROI using the mask.
            roi = self.logic.select_roi(self.input_volume, self.input_foreground_volume)
            self.volume_roi_map[name] = roi

            # :COMMENT: Log the ROI selection.
            print(
                f'ROI has been selected with a threshold value of {self.input_mask_selection_threshold_slider.value} in "{name}".'
            )

        if self.target_volume:
            # :COMMENT: Retrieve the name of the selected target volume.
            name = self.target_volume.GetName()

            # :COMMENT: Compute missing mask if needed.
            if not self.target_foreground_volume:
                self.target_foreground_volume = self.logic.create_mask(
                    self.target_volume,
                    self.target_mask_selection_threshold_slider.value,
                )

            # :COMMENT: Compute and save the ROI using the mask.
            roi = self.logic.select_roi(
                self.target_volume, self.target_foreground_volume
            )
            self.volume_roi_map[name] = roi

            # :COMMENT: Log the ROI selection.
            print(
                f'ROI has been selected with a threshold value of {self.target_mask_selection_threshold_slider.value} in "{name}".'
            )

        # :COMMENT: Reset the ROI selection data.
        self.reset_roi_selection()

    #
    # CROPPING
    #

    def setup_cropping(self) -> None:
        """
        …
        """

        # :COMMENT: Get the collapsible button.
        self.cropping_collapsible_button = self.get_ui(
            ctkCollapsibleButton, "CroppingCollapsibleWidget"
        )
<<<<<<< HEAD
        self.cropping_collapsible_button.clicked.connect(self.manage_preview_cropping)

        # :COMMENT: Get the crop button widget.
        self.cropping_button = self.get_ui(QPushButton, "CroppingButton")
        self.cropping_button.clicked.connect(self.crop)
=======
        self.cropping_collapsible_button.clicked.connect(self.update_cropping)
>>>>>>> 20866811

        # :COMMENT: Get the coordinates spinbox widgets.
        self.cropping_start = []
        self.cropping_end = []
        for axis, i in AXIS_MAP.items():
            self.cropping_start.append(self.get_ui(QSpinBox, "s" + axis))
            self.cropping_end.append(self.get_ui(QSpinBox, "e" + axis))

            # :COMMENT: Connect the spinbox widgets to their "on changed" function that displays the cropping preview.
            self.cropping_start[i].valueChanged.connect(self.update_cropping)
            self.cropping_end[i].valueChanged.connect(self.update_cropping)

        # :COMMENT: Get the crop button widget.
        self.cropping_button = self.get_ui(QPushButton, "crop_button")
        self.cropping_button.clicked.connect(self.crop)

        # :COMMENT: Initialize the cropping preview.
        self.cropped_volume = None
        self.cropping_box = None
        self.cropping_preview_allowed = True
        self.reset_cropping()

    def reset_cropping(self) -> None:
        """
        …
        """

        # :COMMENT: Reset the cropping values.
        self.cropping_preview_allowed = False
        for i in range(3):
            self.cropping_start[i].value = 0
            self.cropping_end[i].value = 0
        self.cropping_preview_allowed = True
        self.cropping_collapsible_button.collapsed = True

        # :COMMENT: Update the cropping.
        self.update_cropping()

    def update_cropping(self) -> None:
        """
        …
        """

        # :COMMENT: Hide the cropping box by default.
        if self.cropping_box and self.cropping_box.GetDisplayNode():
            self.cropping_box.GetDisplayNode().SetVisibility(False)

        # :COMMENT: Reset the cropping value ranges.
        if self.input_volume:
            input_volume_image_data = self.input_volume.GetImageData()
            input_volume_dimensions = input_volume_image_data.GetDimensions()
            self.cropping_preview_allowed = False
            for i in range(3):
                self.cropping_start[i].setMaximum(input_volume_dimensions[i])
                self.cropping_end[i].setMaximum(input_volume_dimensions[i])
            self.cropping_preview_allowed = True

        if (
            self.cropping_collapsible_button.isChecked()
            and self.cropping_preview_allowed
        ):
            self.preview_cropping()

    def preview_cropping(self) -> None:
        """
        …
        """

        # :DIRTY/TRICKY:Iantsa: Volume cropped each time a parameter is changed by user, even if the volume is not cropped in the end.

        # :COMMENT: Set the update rule to blocked.
        self.update_allowed = False

        # :COMMENT: Remove the previous cropping box if needed.
        if self.cropping_box:
            mrmlScene.RemoveNode(self.cropping_box)
            self.cropping_box = None

        # :COMMENT: Ensure that the input volume is not None.
        if not self.input_volume:
<<<<<<< HEAD
            self.cropped_volume = None
            self.cropped_box = None
=======
            self.update_allowed = True
>>>>>>> 20866811
            return

        # :COMMENT: Retrieve coordinates input.
        start_val = []
        end_val = []
        for i in range(3):
            start_val.append(self.cropping_start[i].value)
            end_val.append(self.cropping_end[i].value)

        # :COMMENT: Check that coordinates are valid.
        if any(end_val[i] <= start_val[i] for i in range(3)):
<<<<<<< HEAD
            self.cropped_volume = None
            self.cropped_box = None
=======
            self.update_allowed = True
>>>>>>> 20866811
            return

        # :COMMENT: Save the temporary cropped volume.
        self.cropped_volume = self.logic.crop(self.input_volume, start_val, end_val)

        # :COMMENT: Create a new cropping box.
        self.cropping_box = mrmlScene.AddNewNodeByClass(
            "vtkMRMLMarkupsROINode", "Cropping Preview"
        )
        self.cropping_box.SetLocked(True)

        # :COMMENT: Display cropping box only in red view.
        self.cropping_box.GetDisplayNode().SetViewNodeIDs(["vtkMRMLSliceNodeRed"])

        # :COMMENT: Get the bounds of the volume.
        bounds = [0, 0, 0, 0, 0, 0]
        self.cropped_volume.GetBounds(bounds)

        # :COMMENT: Get the size of the crop region.
        size = [end_val[i] - start_val[i] for i in range(3)]

        # :COMMENT: Calculate the center and radius of the volume.
        center = [(bounds[i] + bounds[i + 1]) / 2 for i in range(0, 5, 2)]
        radius = [size[i] / 2 for i in range(3)]

        # :COMMENT: Transform the center and radius according to the volume's orientation and spacing.
        matrix = vtk.vtkMatrix4x4()
        self.input_volume.GetIJKToRASDirectionMatrix(matrix)
        transform_matrix = np.array(
            [[matrix.GetElement(i, j) for j in range(3)] for i in range(3)]
        )
        transformed_center = np.array(center) + np.matmul(transform_matrix, start_val)
        transformed_radius = np.matmul(
            transform_matrix,
            np.array(self.cropped_volume.GetSpacing()) * np.array(radius),
        )

        # :COMMENT: Set the center and radius of the cropping box to the transformed center and radius.
        self.cropping_box.SetXYZ(transformed_center)
        self.cropping_box.SetRadiusXYZ(transformed_radius)

        # :COMMENT: Set the update rule to allowed.
        self.update_allowed = True

    def crop(self) -> None:
        """
        …
        """

        # :COMMENT: Ensure that a volume is selected.
        if not self.input_volume:
            self.display_error_message("Please select a volume to crop.")
            return

        # :BUG:Iantsa: Not handled yet (can be non existent if crop button clicked without changing the default parameters)
        if not self.cropped_volume:  # and not self.cropping_box:
            return

        # :COMMENT: Retrieve coordinates input.
        # :DIRTY:Iantsa: This is done twice: in preview and in crop.
        start_val = []
        end_val = []
        for i in range(3):
            start_val.append(self.cropping_start[i].value)
            end_val.append(self.cropping_end[i].value)

        # :COMMENT: Check that coordinates are valid.
        if any(end_val[i] <= start_val[i] for i in range(3)):
            self.display_error_message("End values must be greater than start values.")
            return

        # :COMMENT: Delete the cropping box (should exist if cropped_volume also exists)
<<<<<<< HEAD
        assert self.cropping_box
=======
        self.update_allowed = False
>>>>>>> 20866811
        mrmlScene.RemoveNode(self.cropping_box)
        self.cropping_box = None
        self.update_allowed = True

        # :COMMENT: Add the cropped volume to the scene.
        self.add_new_volume(self.cropped_volume, "cropped")

        # :COMMENT: Log the cropping.
        new_size = self.cropped_volume.GetImageData().GetDimensions()
        print(
            f'"{self.input_volume.GetName()}" has been cropped to size ({new_size[0]}x{new_size[1]}x{new_size[2]}) as "{self.cropped_volume.GetName()}".'
        )

        # :COMMENT: Reset the cropping.
        self.reset_cropping()

        # :COMMENT: Select the cropped volume.
        self.choose_input_volume(len(self.volumes) - 1)

        # :COMMENT: Delete the temporary cropped volume.
        self.cropped_volume = None
        self.cropping_box = None

    #
    # AUTOMATIC CROPPING
    #

    def setup_automatic_cropping(self) -> None:
        """
        Sets up the automatic cropping widget by linking the UI to the scene and algorithm.
        """

        # :COMMENT: Delete the cropping preview markup if existing.
        for node in util.getNodesByClass("vtkMRMLMarkupsROINode"):
            if node.GetName().startswith("Automatic Cropping Preview"):
                mrmlScene.RemoveNode(node)

        # :COMMENT: Get the automatic crop button widget.
        self.automatic_cropping_button = self.get_ui(
            QPushButton, "AutomaticCroppingButton"
        )
        self.automatic_cropping_button.clicked.connect(self.automatic_crop)

        # :COMMENT: Get the coordinates spinbox widgets.
        self.automatic_cropping_margins = []
        for axis, i in AXIS_MAP.items():
            self.automatic_cropping_margins.append(
                self.get_ui(QSpinBox, axis + "Margin")
            )
            # :DIRTY: Magic number.
            self.automatic_cropping_margins[i].setMaximum(2000)

            # :COMMENT: Connect the spinbox widgets to their "on changed" function that displays the automatic cropping preview.
            self.automatic_cropping_margins[i].valueChanged.connect(
                self.preview_automatic_cropping
            )

        # :TODO:Iantsa: Initialize the cropping volume/box with 0 margin instead of None.

    def reset_automatic_cropping(self) -> None:
        """
        Reset the automatic cropping parameters.
        """
        # :TODO:
        return

    def preview_automatic_cropping(self) -> None:
        """
        Generates a bounding box to preview the automatic cropping.

        Called when a margin parameter spin box value is changed.
        """

        # :DIRTY/TRICKY:Iantsa: Volume cropped each time a parameter is changed by user, even if the volume is not cropped in the end.

        # :COMMENT: Ensure that preview is allowed.
        if not self.cropping_preview_is_allowed:
            return

        # :COMMENT: Ensure that a volume is selected.
        if not self.input_volume:
            self.cropped_volume = None
            self.cropped_box = None
            return

        # :COMMENT: Retrieve the name of the selected input volume.
        name = self.input_volume.GetName()

        # :COMMENT: Ensure that a ROI has been selected.
        if name not in self.volume_roi_map:
            self.cropped_volume = None
            self.cropped_box = None
            self.display_error_message("Please select a ROI.")
            return
        roi = self.volume_roi_map[name]  # type: ignore

        # :COMMENT: Retrieve margins input.
        margins = []
        for i in range(3):
            margins.append(self.automatic_cropping_margins[i].value)

        # :COMMENT: Save the temporary cropped volume.
        try:
            # self.cropped_volume = self.logic.crop(self.input_volume, mins, maxs)
            self.cropped_volume, start_val, end_val = self.logic.automatic_crop(
                self.input_volume, roi, margins
            )
        except AutocroppingValueError as e:
            # :BUG:Bastien: Reset to the maximum value available (not working, so only displaying an error message).
            spin_box = self.automatic_cropping_margins[AXIS_MAP[e.axis]]
            self.cropping_preview_is_allowed = False
            spin_box.setValue(0)
            self.cropping_preview_is_allowed = True
            self.cropped_volume = None
            self.cropped_box = None
            self.display_error_message(str(e))
            return

        if self.cropped_volume is None:
            self.cropped_volume = None
            self.cropped_box = None
            self.display_error_message(
                "Empty ROI selection. Please select a ROI again."
            )
            return

        # :COMMENT: Delete the previous cropping box from the scene if exists.
        if self.cropping_box:
            mrmlScene.RemoveNode(self.cropping_box)

        # :COMMENT: Create a new cropping box.
        self.cropping_box = mrmlScene.AddNewNodeByClass(
            "vtkMRMLMarkupsROINode", "Automatic Cropping Preview"
        )
        self.cropping_box.SetLocked(True)

        # :COMMENT: Display cropping box only in red view.
        self.cropping_box.GetDisplayNode().SetViewNodeIDs(["vtkMRMLSliceNodeRed"])

        # :COMMENT: Get the bounds of the volume.
        bounds = [0, 0, 0, 0, 0, 0]
        self.cropped_volume.GetBounds(bounds)

        # :COMMENT: Compute the size of ROI.
        # start_val = mins
        # end_val = maxs
        size = [end_val[i] - start_val[i] for i in range(3)]

        # :COMMENT: Calculate the center and radius of the ROI.
        center = [(bounds[i] + bounds[i + 1]) / 2 for i in range(0, 5, 2)]
        radius = [size[i] / 2 for i in range(3)]

        # :COMMENT: Transform the center and radius according to the volume's orientation and spacing.
        matrix = vtk.vtkMatrix4x4()
        self.input_volume.GetIJKToRASDirectionMatrix(matrix)
        transform_matrix = np.array(
            [[matrix.GetElement(i, j) for j in range(3)] for i in range(3)]
        )
        transformed_center = np.array(center) + np.matmul(transform_matrix, start_val)
        transformed_radius = np.matmul(
            transform_matrix,
            np.array(self.input_volume.GetSpacing()) * np.array(radius),
        )

        # :COMMENT: Set the center and radius of the cropping box to the transformed center and radius.
        self.cropping_box.SetXYZ(transformed_center)
        self.cropping_box.SetRadiusXYZ(transformed_radius)

        # :COMMENT: Show the automatic cropping preview.
        self.cropping_box.GetDisplayNode().SetVisibility(True)

        # :END_DIRTY/TRICKY:

    def automatic_crop(self) -> None:
        """
        Crops a volume using the selected ROI and margins.
        """

        # :COMMENT: Ensure that a volume is selected.
        if not self.input_volume:
            self.display_error_message("Please select a volume to automatically crop.")
            return

        # :BUG:Iantsa: Not handled yet (can be non existent if crop button clicked without changing the default parameters)
        if not self.cropped_volume:  # and not self.cropping_box:
            self.display_error_message(
                "Margin out of bound. Please enter valid parameters."
            )
            return

        # :BUG: Cannot ensure that coordinates are valid.

        # :COMMENT: Delete the cropping box (should exist if cropped_volume also exists)
        assert self.cropping_box
        mrmlScene.RemoveNode(self.cropping_box)
        self.cropping_box = None

        # :COMMENT: Add the VTK volume to the scene.
        self.add_new_volume(self.cropped_volume, "cropped")

        # :COMMENT: Log the automatic cropping.
        new_size = self.cropped_volume.GetImageData().GetDimensions()
        print(
            f'"{self.input_volume.GetName()}" has been cropped to size ({new_size[0]}x{new_size[1]}x{new_size[2]}) as "{self.cropped_volume.GetName()}".'
        )

        # :COMMENT: Select the cropped volume.
        self.choose_input_volume(len(self.volumes) - 1)

        # :COMMENT: Delete the temporary cropped volume.
        self.cropped_volume = None

    #
    # RESAMPLING
    #

    def setup_resampling(self) -> None:
        """
        …
        """

        # :COMMENT: Get the resampling button.
        self.resampling_button = self.get_ui(QPushButton, "ResamplingButton")

        # :COMMENT: Connect the resampling button to the algorithm.
        self.resampling_button.clicked.connect(self.resample)

        # :COMMENT: Initialize the resampling.
        self.reset_resampling()

    def reset_resampling(self) -> None:
        """
        …
        """

        self.get_ui(
            ctkCollapsibleButton, "ResamplingCollapsibleWidget"
        ).collapsed = True

        # :COMMENT: Update the resampling.
        self.update_resampling()

    def update_resampling(self) -> None:
        """
        …
        """

        # :COMMENT: Nothing to update.

    def resample(self) -> None:
        """
        …
        """

        # :COMMENT: Ensure that the input and target volumes are selected.
        if not self.input_volume:
            self.display_error_message("Please select a volume to resample.")
            return
        if not self.target_volume:
            self.display_error_message("Please choose a target volume.")
            return

        # :COMMENT: Call the resampling algorithm.
        resampled_volume = self.logic.resample(self.input_volume, self.target_volume)

        # :COMMENT: Save the resampled volume.
        self.add_new_volume(resampled_volume, "resampled")

        # :COMMENT: Log the resampling.
        print(
            f'"{self.input_volume.GetName()}" has been resampled to match "{self.target_volume.GetName()}" as "{resampled_volume.GetName()}".'
        )

        # :COMMENT: Reset the resampling.
        self.reset_resampling()

        # :COMMENT: Select the resampled volume.
        self.choose_input_volume(len(self.volumes) - 1)

    #
    # REGISTRATION
    #

    def setup_registration(self) -> None:
        """
        Set up registration UI elements and connect to code and functions.
        """

        # :COMMENT: Link settings UI and code
        self.metrics_combo_box = self.get_ui(ctkComboBox, "ComboMetrics")
        self.interpolator_combo_box = self.get_ui(ctkComboBox, "comboBoxInterpolator")
        self.optimizers_combo_box = self.get_ui(ctkComboBox, "ComboOptimizers")
        self.histogram_bin_count_spin_box = self.get_ui(QSpinBox, "spinBoxBinCount")
        self.sampling_strat_combo_box = self.get_ui(
            ctkComboBox, "comboBoxSamplingStrat"
        )
        self.sampling_perc_spin_box = self.get_ui(
            QDoubleSpinBox, "doubleSpinBoxSamplingPerc"
        )

        # :COMMENT: registration types
        self.sitk_combo_box = self.get_ui(ctkComboBox, "ComboBoxSitk")
        self.sitk_combo_box.addItems(
            [
                "Rigid (6DOF)",
                "Affine",
                "Non Rigid Bspline (>27DOF)",
                "Demons",
                "Diffeomorphic Demons",
                "Fast Symmetric Forces Demons",
                "Symmetric Forces Demons",
            ]
        )

        self.elastix_combo_box = self.get_ui(ctkComboBox, "ComboBoxElastix")
        self.elastix_logic = Elastix.ElastixLogic()
        for preset in self.elastix_logic.getRegistrationPresets():
            self.elastix_combo_box.addItem(
                "{0} ({1})".format(
                    preset[Elastix.RegistrationPresets_Modality],
                    preset[Elastix.RegistrationPresets_Content],
                )
            )

        self.settings_registration = self.get_ui(
            ctkCollapsibleButton, "RegistrationSettingsCollapsibleButton"
        )

        # :COMMENT: Bspline only
        self.bspline_group_box = self.get_ui(QGroupBox, "groupBoxNonRigidBspline")
        self.transform_domain_mesh_size = self.get_ui(
            QLineEdit, "lineEditTransformDomainMeshSize"
        )
        self.transform_domain_mesh_size.editingFinished.connect(
            self.verify_transform_domain_ms
        )
        self.scale_factor = self.get_ui(QLineEdit, "lineEditScaleFactor")
        self.scale_factor.editingFinished.connect(self.verify_scale_factor)
        self.shrink_factor = self.get_ui(QLineEdit, "lineEditShrinkFactor")
        self.shrink_factor.editingFinished.connect(
            lambda: self.verify_shrink_factor(self.shrink_factor)
        )
        self.smoothing_sigmas = self.get_ui(QLineEdit, "lineEditSmoothingFactor")
        self.smoothing_sigmas.editingFinished.connect(
            lambda: self.verify_shrink_factor(self.smoothing_sigmas)
        )

        # :COMMENT: Demons only
        self.demons_group_box = self.get_ui(QGroupBox, "groupBoxDemons")
        self.demons_nb_iter = self.get_ui(QLineEdit, "lineEditDemonsNbIter")
        self.demons_std_deviation = self.get_ui(QLineEdit, "lineEditDemonsStdDeviation")
        self.demons_std_deviation.editingFinished.connect(
            self.verify_demons_std_deviation
        )

        # :COMMENT: Gradients parameters
        self.gradients_box = self.get_ui(
            ctkCollapsibleGroupBox, "CollapsibleGroupBoxGradient"
        )
        self.learning_rate_spin_box = self.get_ui(
            QDoubleSpinBox, "doubleSpinBoxLearningR"
        )
        self.nb_of_iter_spin_box = self.get_ui(QSpinBox, "spinBoxNbIter")
        self.conv_min_val_edit = self.get_ui(QLineEdit, "lineEditConvMinVal")
        self.conv_win_size_spin_box = self.get_ui(QSpinBox, "spinBoxConvWinSize")
        self.conv_min_val_edit.editingFinished.connect(self.verify_convergence_min_val)

        # :COMMENT: exhaustive parameters
        self.exhaustive_box = self.get_ui(
            ctkCollapsibleGroupBox, "CollapsibleGroupBoxExhaustive"
        )
        self.step_length_edit = self.get_ui(QLineEdit, "lineEditLength")
        self.step_length_edit.editingFinished.connect(self.verify_step_length)
        self.nb_steps_edit = self.get_ui(QLineEdit, "lineEditSteps")
        self.nb_steps_edit.editingFinished.connect(self.verify_nb_steps)
        self.opti_scale_edit = self.get_ui(QLineEdit, "lineEditScale")
        self.opti_scale_edit.editingFinished.connect(self.verify_opti_scale_edit)

        # :COMMENT: LBFGSB parameters
        self.lbfgs2_box = self.get_ui(
            ctkCollapsibleGroupBox, "CollapsibleGroupBoxLBFGS2"
        )
        self.gradient_conv_tol_edit = self.get_ui(QLineEdit, "lineEditGradientConvTol")
        self.gradient_conv_tol_edit.editingFinished.connect(
            self.verify_gradient_conv_tol
        )
        self.nb_iter_lbfgs2 = self.get_ui(QSpinBox, "spinBoxNbIterLBFGS2")
        self.max_nb_correction_spin_box = self.get_ui(
            QSpinBox, "spinBoxMaxNbCorrection"
        )
        self.max_nb_func_eval_spin_box = self.get_ui(QSpinBox, "spinBoxMaxNbFuncEval")
        self.step_length_edit = self.get_ui(QLineEdit, "lineEditLength")
        self.nb_steps_edit = self.get_ui(QLineEdit, "lineEditSteps")
        self.opti_scale_edit = self.get_ui(QLineEdit, "lineEditScale")

        # :COMMENT: Fill them combo boxes.
        self.metrics_combo_box.addItems(
            [
                "Mean Squares",
                "Mattes Mutual Information",
                "Joint Histogram Mutual Information",
                "Correlation",
                "Demons",
            ]
        )
        self.optimizers_combo_box.addItems(["Gradient Descent", "Exhaustive", "LBFGSB"])
        self.interpolator_combo_box.addItems(
            [
                "Linear",
                "Nearest Neighbor",
                "BSpline1",
                "BSpline2",
                "BSpline3",
                "Gaussian",
            ]
        )
        self.sampling_strat_combo_box.addItems(["None", "Regular", "Random"])

        # :COMMENT: handle button
        self.button_registration = self.get_ui(QPushButton, "PushButtonRegistration")
        self.button_registration.clicked.connect(self.register)

        self.button_cancel = self.get_ui(QPushButton, "pushButtonCancel")
        self.button_cancel.clicked.connect(self.cancel_registration_process)
        self.button_cancel.setEnabled(False)

        self.progressBar = self.get_ui(QProgressBar, "progressBar")
        self.progressBar.hide()
        self.label_status = self.get_ui(QLabel, "label_status")
        self.label_status.hide()

        self.optimizers_combo_box.currentIndexChanged.connect(
            self.update_registration_optimizer
        )

        self.sitk_combo_box.activated.connect(
            lambda: self.update_registration(True, self.sitk_combo_box.currentIndex)
        )
        self.elastix_combo_box.activated.connect(
            lambda: self.update_registration(False, self.elastix_combo_box.currentIndex)
        )
        # :COMMENT: Initialize the registration.
        self.reset_registration()

    def reset_registration(self) -> None:
        """
        Reset all user parameters, disable all parameters until user selects an algorithm
        """
        self.metrics_combo_box.setCurrentIndex(-1)
        self.optimizers_combo_box.setCurrentIndex(-1)
        self.interpolator_combo_box.setCurrentIndex(-1)
        self.sitk_combo_box.setCurrentIndex(-1)
        self.elastix_combo_box.setCurrentIndex(-1)
        self.sampling_strat_combo_box.setCurrentIndex(2)
        self.bspline_group_box.setEnabled(False)
        self.demons_group_box.setEnabled(False)
        self.gradients_box.setEnabled(False)
        self.gradients_box.collapsed = 1
        self.exhaustive_box.setEnabled(False)
        self.exhaustive_box.collapsed = 1
        self.lbfgs2_box.setEnabled(False)
        self.lbfgs2_box.collapsed = 1

        self.metrics_combo_box.setEnabled(False)
        self.interpolator_combo_box.setEnabled(False)
        self.optimizers_combo_box.setEnabled(False)
        self.settings_registration.setEnabled(False)
        self.bspline_group_box.setEnabled(False)
        self.demons_group_box.setEnabled(False)
        self.histogram_bin_count_spin_box.setEnabled(False)
        self.sampling_strat_combo_box.setEnabled(False)
        self.sampling_perc_spin_box.setEnabled(False)
        self.exhaustive_box.setEnabled(False)
        self.gradients_box.setEnabled(False)
        self.lbfgs2_box.setEnabled(False)

        self.scale_factor.setEnabled(True)
        self.scale_factor.text = "1, 2, 4"

    def update_registration_optimizer(self) -> None:
        """
        Update the UI according to selected optimizer by user.
        """
        if self.optimizers_combo_box.currentText == "Gradient Descent":
            self.gradients_box.setEnabled(True)
            self.gradients_box.collapsed = 0
        elif self.optimizers_combo_box.currentText == "Exhaustive":
            self.exhaustive_box.setEnabled(True)
            self.exhaustive_box.collapsed = 0
        elif self.optimizers_combo_box.currentText == "LBFGSB":
            self.lbfgs2_box.setEnabled(True)
            self.lbfgs2_box.collapsed = 0
            self.scale_factor.text = "1, 1, 1"
            self.scale_factor.setEnabled(False)

    def update_registration(self, is_sitk: bool, index: int) -> None:
        """
        update the UI according to the registration algorithm selected by the user.

        Parameters:
            is_sitk: boolean that indicates if the registration algorithm is from sitk
            index: the current index of the combo box
        """
        self.reset_registration()
        if is_sitk:
            self.sitk_combo_box.setCurrentIndex(index)
            self.settings_registration.setEnabled(True)
            self.elastix_combo_box.setCurrentIndex(-1)
            # if rigid, affine or bspline, those settings can be changed, thus are enabled
            if 0 <= index <= 2:
                self.metrics_combo_box.setEnabled(True)
                self.interpolator_combo_box.setEnabled(True)
                self.optimizers_combo_box.setEnabled(True)
                self.histogram_bin_count_spin_box.setEnabled(True)
                self.sampling_strat_combo_box.setEnabled(True)
                self.sampling_perc_spin_box.setEnabled(True)
            # if bspline, set visible psbline parameters
            if index == 2:
                self.bspline_group_box.setEnabled(True)
            # demons algorithms starts at 3
            if index >= 3:
                self.demons_group_box.setEnabled(True)
            # rigid registration are 0 and 1
            if index == 0 or index == 1:
                self.scriptPath = self.resourcePath("Scripts/Registration/Rigid.py")
            if index > 1:
                self.scriptPath = self.resourcePath("Scripts/Registration/NonRigid.py")
        # else elastix presets, scriptPath is None to verify later which function to use (custom_script_registration or elastix_registration)
        else:
            self.scriptPath = None
            self.sitk_combo_box.setCurrentIndex(-1)
            self.elastix_combo_box.setCurrentIndex(index)
        self.update_registration_optimizer()

    def register(self) -> None:
        """
        Apply a registration algorithm. Either sitk based, or using SlicerElastix algorithm.
        """

        # :COMMENT: Ensure the parameters are set.
        if not self.input_volume:
            self.display_error_message("No input volume selected.")
            return
        if not self.target_volume:
            self.display_error_message("No target volume selected.")
            return
        # :COMMENT: only allow metrics, interpolator and optimizer for rigid and bspline sitk
        if (
            self.elastix_combo_box.currentIndex == -1
            and self.sitk_combo_box.currentIndex == -1
        ):
            self.display_error_message("No registration algorithm selected.")
            return
        # Demons registration do not need metrics, interpolator and optimizer.
        if (
            self.elastix_combo_box.currentIndex == -1
            and 0 <= self.sitk_combo_box.currentIndex < 3
        ):
            if self.metrics_combo_box.currentIndex == -1:
                self.display_error_message("No metrics selected.")
                return
            if self.interpolator_combo_box.currentIndex == -1:
                self.display_error_message("No interpolator selected.")
                return
            if self.optimizers_combo_box.currentIndex == -1:
                self.display_error_message("No optimizer selected.")
                return

        # :COMMENT: utilitiy functions to get sitk images
        fixed_image = su.PullVolumeFromSlicer(self.target_volume)
        moving_image = su.PullVolumeFromSlicer(self.input_volume)
        fixed_image = sitk.Cast(fixed_image, sitk.sitkFloat32)
        moving_image = sitk.Cast(moving_image, sitk.sitkFloat32)

        # allows not to update view if registration has been cancelled
        self.registration_cancelled = False

        input = {}
        current_time = datetime.datetime.now().strftime("%Y-%m-%d-%H-%M-%S")
        volume_name = f"{self.input_volume.GetName()}_registered_{current_time}"
        input["algorithm"] = self.sitk_combo_box.currentText.replace(" ", "")
        input["volume_name"] = volume_name
        self.data_to_dictionary(input)
        if self.scriptPath:
            self.custom_script_registration(
                self.scriptPath, fixed_image, moving_image, input
            )
        else:
            self.elastix_registration()

    def data_to_dictionary(self, data_dictionary) -> None:
        """
        Fills the data_dictionary parameters with user prompts, dictionary used for registration

        Parameters:
            data_dictionary: the dictionary to fill.
        """
        # :COMMENT:---- User settings retrieve -----
        data_dictionary["histogram_bin_count"] = self.histogram_bin_count_spin_box.value
        # :COMMENT: Sampling strategies range from 0 to 2, they are enums (None, Regular, Random), thus index is sufficient
        data_dictionary[
            "sampling_strategy"
        ] = self.sampling_strat_combo_box.currentIndex
        data_dictionary["sampling_percentage"] = self.sampling_perc_spin_box.value
        data_dictionary["metrics"] = self.metrics_combo_box.currentText.replace(" ", "")
        data_dictionary["interpolator"] = self.interpolator_combo_box.currentText
        data_dictionary["optimizer"] = self.optimizers_combo_box.currentText

        # :COMMENT: Bspline settings only
        # test : all others have positive 3 positive values (mutli-resolution approach)
        data_dictionary["transform_domain_mesh_size"] = int(
            self.transform_domain_mesh_size.text
        )
        data_dictionary["scale_factor"] = [
            int(factor) for factor in self.scale_factor.text.split(",")
        ]
        data_dictionary["shrink_factor"] = [
            int(factor) for factor in self.shrink_factor.text.split(",")
        ]
        data_dictionary["smoothing_sigmas"] = [
            int(sig) for sig in self.smoothing_sigmas.text.split(",")
        ]

        # :COMMENT: settings for gradients only
        data_dictionary["learning_rate"] = self.learning_rate_spin_box.value
        data_dictionary["nb_iteration"] = self.nb_of_iter_spin_box.value
        data_dictionary["convergence_min_val"] = float(self.conv_min_val_edit.text)
        data_dictionary["convergence_win_size"] = int(self.conv_win_size_spin_box.value)

        # :COMMENT: settings for exhaustive only
        nb_of_steps = self.nb_steps_edit.text
        data_dictionary["nb_of_steps"] = [int(step) for step in nb_of_steps.split(",")]
        self.step_length = self.step_length_edit.text
        if self.step_length == "pi":
            data_dictionary["step_length"] = pi
        else:
            data_dictionary["step_length"] = float(self.step_length)

        optimizer_scale = self.opti_scale_edit.text
        data_dictionary["optimizer_scale"] = [
            int(scale) for scale in optimizer_scale.split(",")
        ]

        # :COMMENT: settings for LBFGSB
        data_dictionary["gradient_conv_tol"] = float(self.gradient_conv_tol_edit.text)
        data_dictionary["nb_iter_lbfgsb"] = self.nb_iter_lbfgs2.value
        data_dictionary["max_nb_correction"] = self.max_nb_correction_spin_box.value
        data_dictionary["max_func_eval"] = self.max_nb_func_eval_spin_box.value

        # :COMMENT: settings for demons
        data_dictionary["demons_nb_iter"] = int(self.demons_nb_iter.text)
        data_dictionary["demons_std_dev"] = float(self.demons_std_deviation.text)

    # :TODO:Tony: update l'ui en fonction des nouvelles metrics
    # SetMetricAsMattesMutualInformation(self, numberOfHistogramBins=50)
    # SetMetricAsJointHistogramMutualInformation(self, numberOfHistogramBins=20, varianceForJointPDFSmoothing=1.5)
    # :TODO:Tony: Print le résultat des méthodes de recalage dans la console
    # :TODO:Tony: Rapport
    # :TODO:Tony: déporter les tests dans ce fichier
    def custom_script_registration(
        self, scriptPath, fixed_image, moving_image, input
    ) -> None:
        """
        Calls parallelProcessing extesion and execute a registration script as a background task.

        Parameters:
            scriptPath: the path to the script.
            fixed_image: the reference image.
            moving_image: the image to registrate.
            input: the dictionary that contains user parameters.
        """
        self.elastix_logic = None
        self.process_logic = ProcessesLogic(
            completedCallback=lambda: self.on_registration_completed()
        )
        self.regProcess = RegistrationProcess(
            scriptPath, fixed_image, moving_image, input
        )
        self.process_logic.addProcess(self.regProcess)
        self.button_registration.setEnabled(False)
        self.button_cancel.setEnabled(True)
        self.activate_timer_and_progress_bar()
        self.process_logic.run()

    def elastix_registration(self) -> None:
        """
        Calls SlicerElastix registration with the selected preset by the user.
        Adds a registrated volume if registration is complete.
        """
        self.regProcess = None
        self.elastix_logic = Elastix.ElastixLogic()
        self.button_registration.setEnabled(False)
        self.button_cancel.setEnabled(True)
        self.activate_timer_and_progress_bar()
        preset = self.elastix_combo_box.currentIndex
        parameterFilenames = self.elastix_logic.getRegistrationPresets()[preset][
            Elastix.RegistrationPresets_ParameterFilenames
        ]
        new_volume = mrmlScene.AddNewNodeByClass("vtkMRMLScalarVolumeNode")
        try:
            self.elastix_logic.registerVolumes(
                self.target_volume,
                self.input_volume,
                parameterFilenames=parameterFilenames,
                outputVolumeNode=new_volume,
            )
        except ValueError as ve:
            print(ve)
        finally:
            self.on_registration_completed()

    def on_registration_completed(self) -> None:
        """
        Handles the completion callback.
        Stops the ProgressBar and timer.
        """
        self.progressBar.setMaximum(100)
        self.progressBar.setValue(100)
        self.timer.stop()
        self.button_registration.setEnabled(True)
        self.button_cancel.setEnabled(False)
        # :COMMENT: Log the registration.
        if not self.registration_cancelled:
            if self.regProcess and self.regProcess.registration_completed:
                assert self.input_volume
                print(
                    f'"{self.input_volume.GetName()}" has been registered as "{self.volumes[len(self.volumes) - 1].GetName()}".'
                )
                self.choose_input_volume(len(self.volumes) - 1)
            if self.regProcess and self.regProcess.message_error:
                self.display_error_message(self.regProcess.message_error)

    def activate_timer_and_progress_bar(self) -> None:
        """
        Starts the progressBar activation and a timer to displays elapsed time.
        """
        self.progressBar.setVisible(True)
        self.label_status.setVisible(True)
        self.progressBar.setMinimum(0)
        self.progressBar.setMaximum(0)
        self.progressBar.setValue(0)
        self.timer = QTimer()
        self.elapsed_time = QElapsedTimer()
        self.timer.timeout.connect(self.update_status)
        self.timer.start(1000)
        self.elapsed_time.start()

    def update_status(self) -> None:
        """
        displays elapsed time
        """
        self.label_status.setText(f"status: {self.elapsed_time.elapsed()//1000}s")

    def cancel_registration_process(self) -> None:
        """
        Stops progressBar, timer and kills the registration process.
        """
        self.timer.stop()
        self.progressBar.setMaximum(100)
        self.progressBar.setValue(0)
        self.registration_cancelled = True
        if self.regProcess:
            self.regProcess.registration_completed = False
            self.terminate_process_logic()
            print("User requested cancel.")
        if self.elastix_logic:
            self.elastix_logic.abortRequested = True

    def terminate_process_logic(self) -> None:
        """
        kills the slicerParallelProcessing registration processus.
        """
        import os
        import signal

        assert self.regProcess
        os.kill(self.regProcess.processId() + 10, signal.SIGKILL)
        self.regProcess.kill()

    def verify_convergence_min_val(self) -> None:
        """
        Assert that the content of the convergence minimum value is correct.
        """
        value = self.conv_min_val_edit.text
        try:
            float(value)
            if float(value) < 0 or float(value) > 1:
                self.display_error_message("value must be between 0 and 1.")
                self.conv_min_val_edit.text = "1e-6"
        except ValueError:
            self.display_error_message("not a value.")
            self.conv_min_val_edit.text = "1e-6"

    def verify_nb_steps(self) -> None:
        """
        Assert that the content of the number of steps value is correct.
        """
        nb_of_steps = self.nb_steps_edit.text
        try:
            nb_of_steps = [int(step) for step in nb_of_steps.split(",")]
            if len(nb_of_steps) != 6:
                self.display_error_message("must have 6 values.")
                self.nb_steps_edit.text = "1, 1, 1, 0, 0, 0"
                return
            if any(step < 0 for step in nb_of_steps):
                self.display_error_message("must be positive values.")
                self.nb_steps_edit.text = "1, 1, 1, 0, 0, 0"
        except ValueError:
            self.display_error_message("not values.")
            self.nb_steps_edit.text = "1, 1, 1, 0, 0, 0"

    def verify_step_length(self) -> None:
        """
        Assert that the content of the step length value is correct.
        """
        step_length = self.step_length_edit.text
        if step_length == "pi":
            return
        try:
            float(step_length)
        except ValueError:
            self.display_error_message("not a value.")
            self.step_length_edit.text = "pi"

    def verify_opti_scale_edit(self) -> None:
        """
        Assert that the content of the optimizer scale value is correct.
        """
        optimizer_scale = self.opti_scale_edit.text
        try:
            optimizer_scale = [int(scale) for scale in optimizer_scale.split(",")]
            if len(optimizer_scale) != 6:
                self.display_error_message("must have 6 values.")
                self.opti_scale_edit.text = "1,1,1,1,1,1"
                return
            if any(scale < 0 for scale in optimizer_scale):
                self.display_error_message("must be positive values")
                self.opti_scale_edit.text = "1,1,1,1,1,1"
        except ValueError:
            self.display_error_message("not values")
            self.opti_scale_edit.text = "1,1,1,1,1,1"

    def verify_gradient_conv_tol(self) -> None:
        """
        Assert that the content of the gradient convergence tolerance value is correct.
        """
        value = self.gradient_conv_tol_edit.text
        try:
            float(value)
            if float(value) <= 0:
                self.display_error_message("must be a positive value.")
                self.gradient_conv_tol_edit.text = "1e-5"
        except ValueError:
            self.display_error_message("not a value.")
            self.gradient_conv_tol_edit.text = "1e-5"

    def verify_demons_std_deviation(self) -> None:
        """
        Assert that the content of the standard deviation value is correct.
        """
        value = self.demons_std_deviation.text
        try:
            float(value)
            if float(value) <= 0:
                self.display_error_message("must be a positive value")
                self.demons_std_deviation.text = "1.0"
        except ValueError:
            self.display_error_message("not a value.")
            self.demons_std_deviation.text = "1.0"

    def verify_transform_domain_ms(self) -> None:
        """
        Assert that the content of the transform domain mesh size value is correct.
        """
        value = self.transform_domain_mesh_size.text
        try:
            if int(value) <= 0:
                self.display_error_message("must be a positive integer.")
                self.transform_domain_mesh_size.text = "2"
        except ValueError:
            self.display_error_message("not a value or float entered.")
            self.transform_domain_mesh_size.text = "2"

    def verify_scale_factor(self) -> None:
        """
        Assert that the content of the scale factor vector is correct.
        """
        try:
            scale_factor = [int(factor) for factor in self.scale_factor.text.split(",")]
            if len(scale_factor) != 3:
                self.display_error_message("must have 3 values.")
                self.scale_factor.text = "1, 2, 4"
                return
            if any(factor < 0 for factor in scale_factor):
                self.display_error_message("must have positive values.")
                self.scale_factor.text = "1, 2, 4"
        except ValueError:
            self.display_error_message("not values.")
            self.scale_factor.text = "1, 2, 4"

    def verify_shrink_factor(self, QLineEdit) -> None:
        """
        Assert that the content of the shrink factor vector is correct.
        """
        try:
            factor = [int(factor) for factor in QLineEdit.text.split(",")]
            if len(factor) != 3:
                self.display_error_message("must have 3 values.")
                QLineEdit.text = "4, 2, 1"
                return
            if any(factor < 0 for factor in factor):
                self.display_error_message("must have positive values.")
                QLineEdit.text = "4, 2, 1"
        except ValueError:
            self.display_error_message("not values.")
            QLineEdit.text = "4, 2, 1"

    #
    # DIFFERENCE MAP
    #

    def setup_difference_map(self) -> None:
        """
        Sets up the difference map computation by retrieving and connecting the UI data.
        """

        self.algorithms_difference_map_combo_box = self.get_ui(
            ctkComboBox, "mapFunction"
        )
        for algo in ["Mean squared error", "Gradient"]:
            self.algorithms_difference_map_combo_box.addItem(algo)
        self.algorithms_difference_map_combo_box.setCurrentIndex(-1)

        self.difference_map_button_apply = self.get_ui(
            QPushButton, "processMapFunction"
        )

        self.spin_box = self.get_ui(QSpinBox, "patchSizeSpinBox")

        self.mean = self.get_ui(QLabel, "mean")

        self.difference_map_button_apply.clicked.connect(self.compute_difference_map)

        self.reset_difference_map()

    def reset_difference_map(self) -> None:
        """
        Resets the difference map computation to the defaults.
        """

        self.spin_box.value = 0
        self.difference_map_current_algorithm = None

        self.update_difference_map()

    def update_difference_map(self) -> None:
        """
        Updates the difference map computation.
        """

        # :COMMENT: Nothing to update!

    def compute_difference_map(self):
        """
        Applies the choosen algorithm for difference map (Gradient or MSE)
        """

        if not self.input_volume or not self.target_volume:
            self.display_error_message("Please select both input and target volumes.")
            return

        algorithm = self.algorithms_difference_map_combo_box.currentText
        if algorithm not in ["Mean squared error", "Gradient"]:
            self.display_error_message("Please select an algorithm.")
            return

        difference_map_mean = -1
        try:
            if algorithm == "Mean squared error":
                (
                    self.difference_map,
                    difference_map_mean,
                ) = self.logic.difference_map(
                    self.input_volume,
                    self.target_volume,
                    f"{self.input_volume.GetName()}_{self.target_volume.GetName()}_MSEDifferenceMap",
                    "absolute",
                    self.spin_box.value,
                )

            if algorithm == "Gradient":
                (
                    self.difference_map,
                    difference_map_mean,
                ) = self.logic.difference_map(
                    self.input_volume,
                    self.target_volume,
                    f"{self.input_volume.GetName()}_{self.target_volume.GetName()}_GradientDifferenceMap",
                    "gradient",
                    self.spin_box.value,
                )
        except ValueError as e:
            self.display_error_message(str(e))
            self.difference_map = None
            return

        self.update_allowed = False
        mrmlScene.AddNode(self.difference_map)
        self.update_allowed = True
        self.mean.text = difference_map_mean
        self.plot_difference_map()

    def plot_difference_map(self):
        """
        Plots the difference map on the yellow window and apply a Look Up Table
        """

        assert self.difference_map

        difference_map_display_node = self.difference_map.GetDisplayNode()
        if not difference_map_display_node:
            difference_map_display_node = vtkMRMLScalarVolumeDisplayNode()
            mrmlScene.AddNode(difference_map_display_node)
            self.difference_map.SetAndObserveDisplayNodeID(
                difference_map_display_node.GetID()
            )

        difference_map_display_node.SetAndObserveColorNodeID(
            util.getNode("ColdToHotRainbow").GetID()
        )

        self.update_specific_view(2, self.difference_map, None)

    #
    # PLUGIN LOADING
    #

    def setup_plugin_loading(self) -> None:
        """
        …
        """

        # :COMMENT: Initialize the plugin script list.
        self.plugins = {}

        # :COMMENT: Retrieve the plugin loading button.
        self.plugin_loading_button = self.get_ui(QPushButton, "PluginLoadingPushButton")

        # :COMMENT: Define the handler.
        def on_plugin_loading_button_clicked() -> None:
            """
            Opens a loading window with a label for the name of the plugin, and two horizontal layouts, one for the UI file and one for the Python file, each with a label for the name of the file and a button to load the file.
            """

            # :COMMENT: Create an empty dialog.
            dialog = QDialog(self.parent)
            dialog.setWindowTitle("Plugin Loading")

            # :COMMENT: Create a base vertical layout.
            base_layout = QVBoxLayout()
            base_layout.setContentsMargins(12, 12, 12, 12)
            base_layout.setSpacing(12)
            dialog.setLayout(base_layout)

            # :COMMENT: Create an horizontal layout with a label for the description and a line edit for the name of the plugin (My Plugin by default).
            name_label = QLabel("Plugin Name:")
            name_line_edit = QLineEdit()
            name_line_edit.setText("My Plugin")
            name_layout = QHBoxLayout()
            name_layout.setSpacing(12)
            name_layout.addWidget(name_label)
            name_layout.addWidget(name_line_edit)
            base_layout.addLayout(name_layout)

            # :COMMENT: Create an horizontal layout for the UI file loading with a label for the name of the file and a button to load this file.
            self.plugin_loading_ui_file = None
            ui_file_label = QLabel("No UI file selected.")
            ui_file_button = QPushButton()
            ui_file_button.setText("Choose an UI file…")
            ui_file_layout = QHBoxLayout()
            ui_file_layout.setSpacing(12)
            ui_file_layout.addWidget(ui_file_label)
            ui_file_layout.addWidget(ui_file_button)
            base_layout.addLayout(ui_file_layout)

            # :COMMENT: Create an horizontal layout for the Python file loading with a label for the name of the file and a button to load this file.
            self.plugin_loading_python_file = None
            python_file_label = QLabel("No Python file selected.")
            python_file_button = QPushButton()
            python_file_button.setText("Choose a Python file…")
            python_file_layout = QHBoxLayout()
            python_file_layout.setSpacing(12)
            python_file_layout.addWidget(python_file_label)
            python_file_layout.addWidget(python_file_button)
            base_layout.addLayout(python_file_layout)

            def on_ui_file_button_clicked() -> None:
                """
                Opens a file opening dialog for a UI file.
                """

                def on_ui_file_dialog_finished(result) -> None:
                    """
                    Loads the UI file.

                    Parameters:
                        result: The result of the file dialog.
                    """

                    if result == QDialog.Accepted:
                        path = ui_file_dialog.selectedFiles()[0]
                        ui_file_label.setText(os.path.basename(path))
                        self.plugin_loading_ui_file = path

                    dialog.raise_()

                # :COMMENT: Create a file dialog for the UI file.
                ui_file_dialog = QFileDialog(self.parent)
                ui_file_dialog.setFileMode(QFileDialog.ExistingFile)
                ui_file_dialog.setAcceptMode(QFileDialog.AcceptOpen)
                ui_file_dialog.setNameFilter("*.ui")
                ui_file_dialog.finished.connect(on_ui_file_dialog_finished)
                ui_file_dialog.show()

            def on_python_file_button_clicked() -> None:
                """
                Opens a file opening dialog for a Python file.
                """

                def on_python_file_dialog_finished(result) -> None:
                    """
                    Loads the Python file.

                    Parameters:
                        result: The result of the file dialog.
                    """

                    if result == QDialog.Accepted:
                        path = python_file_dialog.selectedFiles()[0]
                        python_file_label.setText(os.path.basename(path))
                        self.plugin_loading_python_file = path

                    dialog.raise_()

                # :COMMENT: Create a file dialog for the Python file.
                python_file_dialog = QFileDialog(self.parent)
                python_file_dialog.setFileMode(QFileDialog.ExistingFile)
                python_file_dialog.setAcceptMode(QFileDialog.AcceptOpen)
                python_file_dialog.setNameFilter("*.py")
                python_file_dialog.finished.connect(on_python_file_dialog_finished)
                python_file_dialog.show()

            # :COMMENT: Connect the buttons.
            ui_file_button.clicked.connect(on_ui_file_button_clicked)
            python_file_button.clicked.connect(on_python_file_button_clicked)

            def on_load_button_clicked() -> None:
                """
                Loads the new plugin.
                """

                # :COMMENT: Retrieve the plugin name.
                plugin_name = name_line_edit.text

                # :COMMENT: Check if the plugin name is valid.
                if plugin_name in self.plugins.keys():
                    self.display_error_message(
                        f'A plugin named "{plugin_name}" already exists.'
                    )
                    return

                # :COMMENT: Check if the UI file is valid.
                if not self.plugin_loading_ui_file:
                    self.display_error_message("No UI file selected.")
                    return

                # :COMMENT: Check if the Python file is valid.
                if not self.plugin_loading_python_file:
                    self.display_error_message("No Python file selected.")
                    return

                # :COMMENT: Retrieve the plugins layout.
                self.plugins_layout = self.get_ui(QVBoxLayout, "PluginsVerticalLayout")

                # :COMMENT: Add a collapsible button.
                plugin_collapsible_button = ctkCollapsibleButton()
                plugin_collapsible_button.text = plugin_name
                plugin_collapsible_button.collapsed = True
                plugin_layout = QVBoxLayout()
                plugin_layout.setContentsMargins(12, 12, 0, 12)
                plugin_layout.setSpacing(12)
                plugin_collapsible_button.setLayout(plugin_layout)
                self.plugins_layout.addWidget(plugin_collapsible_button)

                # :COMMENT: Add the UI of the file inside the collapsible widget.
                plugin_ui = util.loadUI(self.plugin_loading_ui_file)
                assert plugin_ui
                plugin_ui.setPalette(util.mainWindow().palette)
                plugin_layout.addWidget(plugin_ui)

                def on_run_button_clicked() -> None:
                    """
                    Runs the plugin.
                    """

                    plugin_folder = os.path.dirname(self.plugins[plugin_name])
                    plugin_file = os.path.basename(
                        os.path.splitext(self.plugins[plugin_name])[0]
                    )

                    import sys

                    sys.path.append(plugin_folder)

                    import importlib

                    plugin_script = importlib.import_module(plugin_file)

                    plugin_script.run(
                        ui=plugin_ui,
                        scene=mrmlScene,
                        input_volume=self.input_volume,
                        target_volume=self.target_volume,
                    )

                # :COMMENT: Add the run button to launch the plugin script.
                plugin_run_button = QPushButton()
                plugin_run_button.setText(f"Run {plugin_name}")
                plugin_layout.addWidget(plugin_run_button)
                plugin_run_button.clicked.connect(on_run_button_clicked)

                # :COMMENT: Add the plugin path to the plugin list.
                self.plugins[plugin_name] = self.plugin_loading_python_file

                # :COMMENT: Reset the temporary variables and close the dialog.
                self.plugin_loading_ui_file = None
                self.plugin_loading_python_file = None
                dialog.accept()

            # :COMMENT: Add a load button and connect it to a dedicated handler.
            load_button = QPushButton()
            load_button.setText("Load")
            base_layout.addWidget(load_button)
            load_button.clicked.connect(on_load_button_clicked)

            # :COMMENT: Show the dialog.
            dialog.show()

        # :COMMENT: Connect the handler.
        self.plugin_loading_button.clicked.connect(on_plugin_loading_button_clicked)

    def reset_plugin_loading(self) -> None:
        """
        …
        """

        # :COMMENT: Nothing to reset.

        # :COMMENt: Update the plugin loading.
        self.update_plugin_loading()

    def update_plugin_loading(self) -> None:
        """
        …
        """

        # :COMMENT: Nothing to update.

    #
    # UTILITIES
    #

    def display_error_message(self, message: str) -> None:
        """
        Displays an error message.
        Parameters:
            message: Message to be displayed.
        """

        msg = QMessageBox()
        msg.setIcon(QMessageBox.Critical)
        msg.setText(message)
        msg.setWindowTitle("Error")
        msg.exec_()

    def get_volume_by_name(self, name: str):
        """
        Retrieves a volume by its name.

        Parameters:
            name: The name of the volume to retrieve.

        Returns:
            The VTK volume.
        """

        # :COMMENT: Search for the volume by its name.
        for i in range(len(self.volumes)):
            volume = self.volumes[i]
            if volume.GetName() == name:
                return volume

        # :COMMENT: Return None if the volume was not found.
        return None

    def add_new_volume(self, volume: vtkMRMLScalarVolumeNode, name: str) -> None:
        """
        Adds a new volume to the scene.

        Parameters:
            volume: VTK volume to be added.
            name: Type of processing.
        """

        # :COMMENT: Ensure that a volume is selected.
        assert self.input_volume

        # :COMMENT: Generate and assign a unique name to the volume.
        current_time = datetime.datetime.now().strftime("%Y-%m-%d-%H-%M-%S")
        new_name = f"{self.input_volume.GetName()}_{name}_{current_time}"
        volume.SetName(new_name)

        # :COMMENT: Update the MRML scene.
        mrmlScene.AddNode(volume)

    def get_ui(self, type, name: str):
        """
        Retrieves a UI object from the panel.

        Parameters:
            type: The type of the UI to retrieve.
            name: The name of the UI to retrieve.
        """

        ui = self.panel.findChild(type, name)
        if not ui:
            raise AssertionError(f'No {type} with name "{name}" found.')
        return ui


class CustomRegistrationTest(ScriptedLoadableModuleTest, unittest.TestCase):
    """
    Test class for the Custom Registration module used to define the tests of the module.
    """

    def __init__(self):
        ScriptedLoadableModuleTest().__init__()
        unittest.TestCase.__init__(self)

    def resourcePath(self, path: str) -> str:
        """
        Returns the absolute path to the resource with the given name.

        Parameters:
            path: The name of the resource.

        Returns:
            The absolute path to the resource.
        """

        module_path = os.path.dirname(modules.customregistration.path)
        return os.path.join(module_path, "Resources", path)

    def runTest(self):
        """
        Runs all the tests in the Custom Registration module.
        """

        self.logic = CustomRegistrationLogic()

        self.test_dummy()
        self.test_cropping()
        self.setup_test_registration()
        self.test_rigid_1()

    def test_dummy(self):
        """
        Dummy test to check if the module works as expected.
        """

        print("Dummy test passed.")

    def setup_test_registration(self):
        self.fixed_image = self.resourcePath("TestData/RegLib_C01_MRMeningioma_1.nrrd")
        self.moving_image = self.resourcePath("TestData/RegLib_C01_MRMeningioma_2.nrrd")
        self.fixed_image = sitk.ReadImage(self.fixed_image, sitk.sitkFloat32)
        self.moving_image = sitk.ReadImage(self.moving_image, sitk.sitkFloat32)

    def test_rigid_1(self):
        parameters = {}
        parameters["metrics"] = "MeanSquares"
        parameters["interpolator"] = "Linear"
        parameters["optimizer"] = "Gradient Descent"
        parameters["algorithm"] = "rigid"
        parameters["histogram_bin_count"] = 50
        parameters["sampling_strategy"] = 2
        parameters["sampling_percentage"] = 0.01
        # parameters for gradient optimizer
        parameters["learning_rate"] = 5
        parameters["nb_iteration"] = 100
        parameters["convergence_min_val"] = 1e-6
        parameters["convergence_win_size"] = 10
        from Resources.Scripts.Registration.Rigid import rigid_registration

        final_transform = rigid_registration(
            self.fixed_image, self.moving_image, parameters
        )
        expected_transform = sitk.ReadTransform(
            self.resourcePath("TestData/expected_transform_1.tfm")
        )
        self.assertIsNotNone(final_transform)
        self.assertEqual(
            final_transform.GetDimension(), expected_transform.GetDimension()
        )
        self.assertEqual(
            final_transform.GetNumberOfFixedParameters(),
            expected_transform.GetNumberOfFixedParameters(),
        )
        self.assertEqual(
            final_transform.GetNumberOfParameters(),
            expected_transform.GetNumberOfParameters(),
        )
        for x, y in zip(
            final_transform.GetParameters(), expected_transform.GetParameters()
        ):
            self.assertAlmostEqual(x, y, delta=0.01)
        for x, y in zip(
            final_transform.GetFixedParameters(),
            expected_transform.GetFixedParameters(),
        ):
            self.assertAlmostEqual(x, y, delta=0.01)

        print("rigid test 1 passed.")

    def test_cropping(self):
        # :COMMENT: Load a volume as test data.
        volume = util.loadVolume(self.resourcePath("TestData/MR-head.nrrd"))

        # :COMMENT: Define the crop parameters.
        start = [50, 50, 50]
        end = [200, 200, 100]

        # :COMMENT: Check that invalid parameters are rejected.
        with self.assertRaises(TypeError):
            self.logic.crop(volume, start, [end[i] + 1000 for i in range(3)])

        with self.assertRaises(TypeError):
            self.logic.crop(volume, [start[i] - 1000 for i in range(3)], end)

        # :COMMENT: Call our function on valid parameters.
        cropped_volume = vtkMRMLScalarVolumeNode()
        try:
            cropped_volume = self.logic.crop(volume, start, end)
        except RuntimeError:
            print("[ERROR] Cropping test failed.")
            return

        # :COMMENT: Check that the resulting cropped image has the expected dimensions.
        self.assertSequenceEqual(
            cropped_volume.GetImageData().GetDimensions(), [150, 150, 50]
        )

        # :COMMENT: Check that the resulting cropped image has the expected spacing.
        self.assertSequenceEqual(cropped_volume.GetSpacing(), volume.GetSpacing())

        # :COMMENT: Check that the resulting cropped image has the expected origin.
        self.assertSequenceEqual(cropped_volume.GetOrigin(), volume.GetOrigin())

        # :COMMENT: Check that the resulting cropped image has the expected direction.
        cropped_volume_direction = vtk.vtkMatrix4x4()
        volume_direction = vtk.vtkMatrix4x4()

        cropped_volume.GetIJKToRASDirectionMatrix(cropped_volume_direction)
        volume.GetIJKToRASDirectionMatrix(volume_direction)

        cropped_volume_direction_array = [
            [int(cropped_volume_direction.GetElement(i, j)) for j in range(4)]
            for i in range(4)
        ]
        volume_direction_array = [
            [int(volume_direction.GetElement(i, j)) for j in range(4)] for i in range(4)
        ]

        self.assertSequenceEqual(cropped_volume_direction_array, volume_direction_array)

        # :COMMENT: Check that the resulting cropped image has the expected content.
        volume_array = vtk.util.numpy_support.vtk_to_numpy(volume.GetImageData().GetPointData().GetScalars())  # type: ignore
        volume_array = np.reshape(
            volume_array, volume.GetImageData().GetDimensions()[::-1]
        )

        cropped_array = vtk.util.numpy_support.vtk_to_numpy(cropped_volume.GetImageData().GetPointData().GetScalars())  # type: ignore
        cropped_array = np.reshape(
            cropped_array, cropped_volume.GetImageData().GetDimensions()[::-1]
        )

        expected_array = volume_array[
            start[2] : end[2], start[1] : end[1], start[0] : end[0]
        ]
        self.assertTrue(np.array_equal(cropped_array, expected_array))

        mrmlScene.RemoveNode(volume)
        volume = None

        print("Cropping test passed.")


class RegistrationProcess(Process):
    """
    Class to process registration as a background task using the extension ParallelProcessing

    Parameters:
        scriptPath: path to the custom script user wants to execute (registration only)
        fixed_image : a sitk image, the image to be aligned with
        moving_image : a sitk image, the source image to be registered
        input_parameters: a dictionary used to pass parameters for the script
    """

    def __init__(self, scriptPath, fixed_image, moving_image, input_parameters):
        Process.__init__(self, scriptPath)
        self.fixed_image = fixed_image
        self.moving_image = moving_image
        self.input_parameters = input_parameters
        self.registration_completed = True
        self.message_error = None

    def prepareProcessInput(self) -> bytes:
        """
        Helper function to send input parameters to a script
        """

        input = {}
        input["fixed_image"] = self.fixed_image
        input["moving_image"] = self.moving_image
        input["parameters"] = self.input_parameters
        return pickle.dumps(input)

    def useProcessOutput(self, processOutput) -> None:
        """
        Helper function to received output parameters from the script
        Write to slicer the registrated volume if no error occured.

        Parameters:
<<<<<<< HEAD
            processOutput: ...

        :TODO:Tony: Complete method documentation.
        """

        output = pickle.loads(processOutput)
        image_resampled = output["image_resampled"]
        pixelID = output["pixelID"]
        caster = sitk.CastImageFilter()
        caster.SetOutputPixelType(pixelID)
        image = caster.Execute(image_resampled)
        su.PushVolumeToSlicer(image)


class AutocroppingValueError(ValueError):
    def __init__(self, message, axis):
        assert axis in AXIS_MAP
        super().__init__(message)
        self.axis = axis
=======
            processOutput: a dictionary that contains the results of the script (a registration, a transform...)
        """
        if self.registration_completed:
            output = pickle.loads(processOutput)
            image_resampled = output["image_resampled"]
            volume_name = output["volume_name"]
            if not image_resampled:
                self.message_error = output["error"]
                self.registration_completed = False
                return
            su.PushVolumeToSlicer(image_resampled, name=volume_name)
>>>>>>> 20866811
<|MERGE_RESOLUTION|>--- conflicted
+++ resolved
@@ -145,7 +145,6 @@
             label_map, lowerThreshold=largest_label, upperThreshold=largest_label
         )
 
-        # roi = self.sitk_to_vtk(sitk.Mask(self.vtk_to_sitk(volume), binary))
         roi = self.sitk_to_vtk(binary)
         self.transfer_volume_metadata(volume, roi)
 
@@ -215,7 +214,6 @@
 
         return cropped_volume
 
-<<<<<<< HEAD
     def automatic_crop(
         self,
         volume: vtkMRMLScalarVolumeNode,
@@ -263,11 +261,10 @@
             end[i] += margins[i]
 
         return self.crop(volume, start, end), start, end
-=======
+
     #
     # RESAMPLING
     #
->>>>>>> 20866811
 
     def resample(
         self,
@@ -468,14 +465,10 @@
         util.setApplicationLogoVisible(False)
         util.setModulePanelTitleVisible(False)
         util.setModuleHelpSectionVisible(False)
-<<<<<<< HEAD
-        # util.setDataProbeVisible(False)
-=======
 
         # :COMMENT: Load the panel UI.
         self.panel = util.loadUI(self.resourcePath("UI/Panel.ui"))
         assert self.panel
->>>>>>> 20866811
 
         # :COMMENT: Apply the color palette to the panel.
         self.panel.setPalette(util.mainWindow().palette)
@@ -656,7 +649,7 @@
         self.update_view()
         self.update_pascal_only_mode()
         self.update_roi_selection()
-        self.update_cropping()
+        self.update_cropping("manual")
         self.update_resampling()
         self.update_plugin_loading()
 
@@ -1550,15 +1543,14 @@
         self.cropping_collapsible_button = self.get_ui(
             ctkCollapsibleButton, "CroppingCollapsibleWidget"
         )
-<<<<<<< HEAD
-        self.cropping_collapsible_button.clicked.connect(self.manage_preview_cropping)
+        self.cropping_collapsible_button.clicked.connect(
+            lambda: self.update_cropping("manual")
+        )
+        # :TODO:Iantsa: Change "manual" right above to trigger the correct switch (manual vs. automatic).
 
         # :COMMENT: Get the crop button widget.
         self.cropping_button = self.get_ui(QPushButton, "CroppingButton")
         self.cropping_button.clicked.connect(self.crop)
-=======
-        self.cropping_collapsible_button.clicked.connect(self.update_cropping)
->>>>>>> 20866811
 
         # :COMMENT: Get the coordinates spinbox widgets.
         self.cropping_start = []
@@ -1568,12 +1560,12 @@
             self.cropping_end.append(self.get_ui(QSpinBox, "e" + axis))
 
             # :COMMENT: Connect the spinbox widgets to their "on changed" function that displays the cropping preview.
-            self.cropping_start[i].valueChanged.connect(self.update_cropping)
-            self.cropping_end[i].valueChanged.connect(self.update_cropping)
-
-        # :COMMENT: Get the crop button widget.
-        self.cropping_button = self.get_ui(QPushButton, "crop_button")
-        self.cropping_button.clicked.connect(self.crop)
+            self.cropping_start[i].valueChanged.connect(
+                lambda: self.update_cropping("manual")
+            )
+            self.cropping_end[i].valueChanged.connect(
+                lambda: self.update_cropping("manual")
+            )
 
         # :COMMENT: Initialize the cropping preview.
         self.cropped_volume = None
@@ -1595,32 +1587,44 @@
         self.cropping_collapsible_button.collapsed = True
 
         # :COMMENT: Update the cropping.
-        self.update_cropping()
-
-    def update_cropping(self) -> None:
+        self.update_cropping("manual")
+
+    def update_cropping(self, variation: str) -> None:
         """
         …
         """
+
+        assert variation in ["manual", "automatic"]
 
         # :COMMENT: Hide the cropping box by default.
         if self.cropping_box and self.cropping_box.GetDisplayNode():
             self.cropping_box.GetDisplayNode().SetVisibility(False)
 
+        if not self.input_volume:
+            return
+
         # :COMMENT: Reset the cropping value ranges.
-        if self.input_volume:
-            input_volume_image_data = self.input_volume.GetImageData()
-            input_volume_dimensions = input_volume_image_data.GetDimensions()
-            self.cropping_preview_allowed = False
-            for i in range(3):
-                self.cropping_start[i].setMaximum(input_volume_dimensions[i])
-                self.cropping_end[i].setMaximum(input_volume_dimensions[i])
-            self.cropping_preview_allowed = True
+        input_volume_image_data = self.input_volume.GetImageData()
+        input_volume_dimensions = input_volume_image_data.GetDimensions()
+        self.cropping_preview_allowed = False
+        for i in range(3):
+            self.cropping_start[i].setMaximum(input_volume_dimensions[i])
+            self.cropping_end[i].setMaximum(input_volume_dimensions[i])
+        self.cropping_preview_allowed = True
 
         if (
-            self.cropping_collapsible_button.isChecked()
+            variation == "manual"
+            and self.cropping_collapsible_button.isChecked()
             and self.cropping_preview_allowed
         ):
             self.preview_cropping()
+
+        if (
+            variation == "automatic"
+            and self.cropping_collapsible_button.isChecked()
+            and self.cropping_preview_allowed
+        ):
+            self.preview_automatic_cropping()
 
     def preview_cropping(self) -> None:
         """
@@ -1639,12 +1643,9 @@
 
         # :COMMENT: Ensure that the input volume is not None.
         if not self.input_volume:
-<<<<<<< HEAD
             self.cropped_volume = None
-            self.cropped_box = None
-=======
+            self.cropping_box = None
             self.update_allowed = True
->>>>>>> 20866811
             return
 
         # :COMMENT: Retrieve coordinates input.
@@ -1656,12 +1657,9 @@
 
         # :COMMENT: Check that coordinates are valid.
         if any(end_val[i] <= start_val[i] for i in range(3)):
-<<<<<<< HEAD
             self.cropped_volume = None
-            self.cropped_box = None
-=======
+            self.cropping_box = None
             self.update_allowed = True
->>>>>>> 20866811
             return
 
         # :COMMENT: Save the temporary cropped volume.
@@ -1703,8 +1701,13 @@
         self.cropping_box.SetXYZ(transformed_center)
         self.cropping_box.SetRadiusXYZ(transformed_radius)
 
+        # :COMMENT: Show the automatic cropping preview.
+        self.cropping_box.GetDisplayNode().SetVisibility(True)
+
         # :COMMENT: Set the update rule to allowed.
         self.update_allowed = True
+
+        # :END_DIRTY/TRICKY:
 
     def crop(self) -> None:
         """
@@ -1734,11 +1737,8 @@
             return
 
         # :COMMENT: Delete the cropping box (should exist if cropped_volume also exists)
-<<<<<<< HEAD
         assert self.cropping_box
-=======
         self.update_allowed = False
->>>>>>> 20866811
         mrmlScene.RemoveNode(self.cropping_box)
         self.cropping_box = None
         self.update_allowed = True
@@ -1771,10 +1771,7 @@
         Sets up the automatic cropping widget by linking the UI to the scene and algorithm.
         """
 
-        # :COMMENT: Delete the cropping preview markup if existing.
-        for node in util.getNodesByClass("vtkMRMLMarkupsROINode"):
-            if node.GetName().startswith("Automatic Cropping Preview"):
-                mrmlScene.RemoveNode(node)
+        # :COMMENT: Collapsible button and cropping data handled by manual cropping setup.
 
         # :COMMENT: Get the automatic crop button widget.
         self.automatic_cropping_button = self.get_ui(
@@ -1793,8 +1790,10 @@
 
             # :COMMENT: Connect the spinbox widgets to their "on changed" function that displays the automatic cropping preview.
             self.automatic_cropping_margins[i].valueChanged.connect(
-                self.preview_automatic_cropping
-            )
+                lambda: self.update_cropping("automatic")
+            )
+
+        self.reset_automatic_cropping()
 
         # :TODO:Iantsa: Initialize the cropping volume/box with 0 margin instead of None.
 
@@ -1802,8 +1801,16 @@
         """
         Reset the automatic cropping parameters.
         """
-        # :TODO:
-        return
+
+        # :COMMENT: Reset the cropping values.
+        self.cropping_preview_allowed = False
+        for i in range(3):
+            self.automatic_cropping_margins[i].value = 0
+        self.cropping_preview_allowed = True
+        self.cropping_collapsible_button.collapsed = True
+
+        # :COMMENT: Update the cropping.
+        self.update_cropping("automatic")
 
     def preview_automatic_cropping(self) -> None:
         """
@@ -1814,14 +1821,19 @@
 
         # :DIRTY/TRICKY:Iantsa: Volume cropped each time a parameter is changed by user, even if the volume is not cropped in the end.
 
-        # :COMMENT: Ensure that preview is allowed.
-        if not self.cropping_preview_is_allowed:
-            return
+        # :COMMENT: Set the update rule to blocked.
+        self.update_allowed = False
+
+        # :COMMENT: Remove the previous cropping box if needed.
+        if self.cropping_box:
+            mrmlScene.RemoveNode(self.cropping_box)
+            self.cropping_box = None
 
         # :COMMENT: Ensure that a volume is selected.
         if not self.input_volume:
             self.cropped_volume = None
-            self.cropped_box = None
+            self.cropping_box = None
+            self.update_allowed = True
             return
 
         # :COMMENT: Retrieve the name of the selected input volume.
@@ -1830,7 +1842,7 @@
         # :COMMENT: Ensure that a ROI has been selected.
         if name not in self.volume_roi_map:
             self.cropped_volume = None
-            self.cropped_box = None
+            self.cropping_box = None
             self.display_error_message("Please select a ROI.")
             return
         roi = self.volume_roi_map[name]  # type: ignore
@@ -1842,32 +1854,25 @@
 
         # :COMMENT: Save the temporary cropped volume.
         try:
-            # self.cropped_volume = self.logic.crop(self.input_volume, mins, maxs)
             self.cropped_volume, start_val, end_val = self.logic.automatic_crop(
                 self.input_volume, roi, margins
             )
         except AutocroppingValueError as e:
-            # :BUG:Bastien: Reset to the maximum value available (not working, so only displaying an error message).
+            self.cropping_preview_allowed = False
             spin_box = self.automatic_cropping_margins[AXIS_MAP[e.axis]]
-            self.cropping_preview_is_allowed = False
             spin_box.setValue(0)
-            self.cropping_preview_is_allowed = True
+            self.cropping_preview_allowed = True
             self.cropped_volume = None
-            self.cropped_box = None
+            self.cropping_box = None
             self.display_error_message(str(e))
             return
 
-        if self.cropped_volume is None:
-            self.cropped_volume = None
-            self.cropped_box = None
+        if not self.cropped_volume:
+            self.cropping_box = None
             self.display_error_message(
                 "Empty ROI selection. Please select a ROI again."
             )
             return
-
-        # :COMMENT: Delete the previous cropping box from the scene if exists.
-        if self.cropping_box:
-            mrmlScene.RemoveNode(self.cropping_box)
 
         # :COMMENT: Create a new cropping box.
         self.cropping_box = mrmlScene.AddNewNodeByClass(
@@ -1883,8 +1888,6 @@
         self.cropped_volume.GetBounds(bounds)
 
         # :COMMENT: Compute the size of ROI.
-        # start_val = mins
-        # end_val = maxs
         size = [end_val[i] - start_val[i] for i in range(3)]
 
         # :COMMENT: Calculate the center and radius of the ROI.
@@ -1910,6 +1913,9 @@
         # :COMMENT: Show the automatic cropping preview.
         self.cropping_box.GetDisplayNode().SetVisibility(True)
 
+        # :COMMENT: Set the update rule to allowed.
+        self.update_allowed = True
+
         # :END_DIRTY/TRICKY:
 
     def automatic_crop(self) -> None:
@@ -1929,27 +1935,35 @@
             )
             return
 
-        # :BUG: Cannot ensure that coordinates are valid.
+        # :BUG:Iantsa: Cannot ensure that coordinates are valid.
 
         # :COMMENT: Delete the cropping box (should exist if cropped_volume also exists)
         assert self.cropping_box
+        self.update_allowed = False
         mrmlScene.RemoveNode(self.cropping_box)
         self.cropping_box = None
+        self.update_allowed = True
+
+        volume = self.cropped_volume
 
         # :COMMENT: Add the VTK volume to the scene.
         self.add_new_volume(self.cropped_volume, "cropped")
 
         # :COMMENT: Log the automatic cropping.
-        new_size = self.cropped_volume.GetImageData().GetDimensions()
+        new_size = volume.GetImageData().GetDimensions()
         print(
-            f'"{self.input_volume.GetName()}" has been cropped to size ({new_size[0]}x{new_size[1]}x{new_size[2]}) as "{self.cropped_volume.GetName()}".'
-        )
+            f'"{self.input_volume.GetName()}" has been cropped to size ({new_size[0]}x{new_size[1]}x{new_size[2]}) as "{volume.GetName()}".'
+        )
+
+        # :COMMENT: Reset the cropping.
+        self.reset_automatic_cropping()
 
         # :COMMENT: Select the cropped volume.
         self.choose_input_volume(len(self.volumes) - 1)
 
         # :COMMENT: Delete the temporary cropped volume.
         self.cropped_volume = None
+        self.cropping_box = None
 
     #
     # RESAMPLING
@@ -3282,27 +3296,6 @@
         Write to slicer the registrated volume if no error occured.
 
         Parameters:
-<<<<<<< HEAD
-            processOutput: ...
-
-        :TODO:Tony: Complete method documentation.
-        """
-
-        output = pickle.loads(processOutput)
-        image_resampled = output["image_resampled"]
-        pixelID = output["pixelID"]
-        caster = sitk.CastImageFilter()
-        caster.SetOutputPixelType(pixelID)
-        image = caster.Execute(image_resampled)
-        su.PushVolumeToSlicer(image)
-
-
-class AutocroppingValueError(ValueError):
-    def __init__(self, message, axis):
-        assert axis in AXIS_MAP
-        super().__init__(message)
-        self.axis = axis
-=======
             processOutput: a dictionary that contains the results of the script (a registration, a transform...)
         """
         if self.registration_completed:
@@ -3314,4 +3307,10 @@
                 self.registration_completed = False
                 return
             su.PushVolumeToSlicer(image_resampled, name=volume_name)
->>>>>>> 20866811
+
+
+class AutocroppingValueError(ValueError):
+    def __init__(self, message, axis):
+        assert axis in AXIS_MAP
+        super().__init__(message)
+        self.axis = axis